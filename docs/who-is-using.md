--- conflicted
+++ resolved
@@ -41,8 +41,5 @@
 | [C2FO](https://www.c2fo.com/) | @vanhoale | Production | Data Platform / Data Infrastructure |
 | [Kognita](https://kognita.com.br/) | @andreclaudino | Production | MLOps, Data Platform / Data Infrastructure, ML/AI |
 | [Molex](https://www.molex.com/) | @AshishPushpSingh | Evaluation/Production | Data Platform |
-<<<<<<< HEAD
 | [Qualytics](https://www.qualytics.co/) | @josecsotomorales | Production | Data Quality Platform |
-=======
-| [Roblox](https://www.roblox.com/) | @matschaffer-roblox | Evaluation | Data Infrastructure |
->>>>>>> f21a4e51
+| [Roblox](https://www.roblox.com/) | @matschaffer-roblox | Evaluation | Data Infrastructure |