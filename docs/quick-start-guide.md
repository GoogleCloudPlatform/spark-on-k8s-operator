# Quick Start Guide

For a more detailed guide on how to use, compose, and work with `SparkApplication`s, please refer to the
[User Guide](user-guide.md). If you are running the Kubernetes Operator for Apache Spark on Google Kubernetes Engine and want to use Google Cloud Storage (GCS) and/or BigQuery for reading/writing data, also refer to the [GCP guide](gcp.md). The Kubernetes Operator for Apache Spark will simply be referred to as the operator for the rest of this guide.

## Table of Contents
1. [Installation](#installation)
2. [Configuration](#configuration)
3. [Upgrade](#upgrade)
4. [Running the Examples](#running-the-examples)
5. [Using the Mutating Admission Webhook](#using-the-mutating-admission-webhook)
6. [Build](#build)

## Installation

To install the operator, use the Helm [chart](https://github.com/helm/charts/tree/master/incubator/sparkoperator). 

```bash
$ helm repo add incubator http://storage.googleapis.com/kubernetes-charts-incubator
$ helm install incubator/sparkoperator
```

Installing the chart will create a namespace `spark-operator`, set up RBAC for the operator to run in the namespace. It will also set up RBAC for driver pods of your Spark applications to be able to manipulate executor pods. In addition, the chart will create a Deployment named `sparkoperator` in namespace `spark-operator`. The chart by default enables a [Mutating Admission Webhook](https://kubernetes.io/docs/reference/access-authn-authz/extensible-admission-controllers/) for Spark pod customization. A webhook service called `spark-webhook` and a secret storing the x509 certificate called `spark-webhook-certs` are created for that purpose. To install the operator **without** the mutating admission webhook on a Kubernetes cluster, install the chart with the flag `enableWebhook=false`:

```bash
$ helm install incubator/sparkoperator --set enableWebhook=false
```

Due to a [known issue](https://cloud.google.com/kubernetes-engine/docs/how-to/role-based-access-control#defining_permissions_in_a_role) in GKE, you will need to first grant yourself cluster-admin privileges before you can create custom roles and role bindings on a GKE cluster versioned 1.6 and up. Run the following command before installing the chart on GKE:

```bash
$ kubectl create clusterrolebinding <user>-cluster-admin-binding --clusterrole=cluster-admin --user=<user>@<domain>
```

Now you should see the operator running in the cluster by checking the status of the Deployment.

```bash
$ kubectl describe deployment sparkoperator -n sparkoperator
```

### Metrics

The operator exposes a set of metrics via the metric endpoint to be scraped by `Prometheus`. The Helm chart by default installs the operator with the additional flag to enable metrics (`-enable-metrics=true`) as well as other annotations used by Prometheus to scrape the metric endpoint. To install the operator  **without** metrics enabled, pass the appropriate flag during `helm install`:

```bash
$ helm install incubator/sparkoperator --set enableMetrics=false
```

If enabled, the operator generates the following metrics:

| Metric | Description |
| ------------- | ------------- |
| `spark_app_submit_count`  | Total number of SparkApplication submitted by the Operator.|
| `spark_app_success_count` | Total number of SparkApplication which completed successfully.|
| `spark_app_failure_count` | Total number of SparkApplication which failed to complete. |
| `spark_app_running_count` | Total number of SparkApplication which are currently running.|
| `spark_app_success_execution_time_microseconds` | Execution time for applications which succeeded.|
| `spark_app_failure_execution_time_microseconds` |Execution time for applications which failed. |
| `spark_app_executor_success_count` | Total number of Spark Executors which completed successfully. |
| `spark_app_executor_failure_count` | Total number of Spark Executors which failed. |
| `spark_app_executor_running_count` | Total number of Spark Executors which are currently running. |

The following is a list of all the configurations the operators supports for metrics: 

```bash
-enable-metrics=true
-metrics-port=10254
-metrics-endpoint=/metrics
-metrics-prefix=myServiceName 
-metrics-label=label1Key
-metrics-label=label2Key
```
All configs except `-enable-metrics` are optional. If port and/or endpoint are specified, please ensure that the annotations `prometheus.io/port`,  `prometheus.io/path` and `containerPort` in `spark-operator-with-metrics.yaml` are updated as well.

A note about `metrics-labels`: In `Prometheus`, every unique combination of key-value label pair represents a new time series, which can dramatically increase the amount of data stored.  Hence labels should not be used to store dimensions with high cardinality with potentially a large or unbounded value range.

Additionally, these metrics are best-effort for the current operator run and will be reset on an operator restart. Also some of these metrics are generated by listening to pod state updates for the driver/executors
and deleting the pods outside the operator might lead to incorrect metric values for some of these metrics.

## UI Access and Ingress
The operator, by default, makes the Spark UI accessible by creating a service of type `NodePort` which exposes the UI via the node running the driver.
The operator also supports creating an Ingress for the UI. This can be turned on by setting the `ingress-url-format` command-line flag. The `ingress-url-format`
should be a template like `{{$appName}}.ingress.cluster.com` and the operator will replace the `{{$appName}}` with the appropriate appName.

The operator also sets both `WebUIAddress` which uses the Node's public IP as well as `WebUIIngressAddress` as part of the `DriverInfo` field of the `SparkApplication` CRD.

## Configuration

The operator is typically deployed and run using the Helm chart. However, users can still run it outside a Kubernetes cluster and make it talk to the Kubernetes API server of a cluster by specifying path to `kubeconfig`, which can be done using the `-kubeconfig` flag.

<<<<<<< HEAD
Spark Operator uses multiple workers in the `SparkApplication` controller. The number of worker threads are controlled using command-line flag `-controller-threads` which has a default value of 10.
=======
The operator uses multiple workers in the `SparkApplication` controller and and the submission runner.
The number of worker threads to use in the three places are controlled using command-line flags `-controller-threads` and `-submission-threads`, respectively. The default values for the flags are 10 and 3, respectively.
>>>>>>> c43465e8

The operator enables cache resynchronization so periodically the informers used by the operator will re-list existing objects it manages and re-trigger resource events. The resynchronization interval in seconds can be configured using the flag `-resync-interval`, with a default value of 30 seconds.

By default, the operator will install the [CustomResourceDefinitions](https://kubernetes.io/docs/tasks/access-kubernetes-api/extend-api-custom-resource-definitions/) for the custom resources it managers. This can be disabled by setting the flag `-install-crds=false.`.

The mutating admission webhook is an **optional** component and can be enabled or disabled using the `-enable-webhook` flag, which defaults to `false`.

By default, the operator will manage custom resource objects of the managed CRD types for the whole cluster. It can be configured to manage only the custom resource objects in a specific namespace with the flag `-namespace=<namespace>`

## Upgrade

To upgrade the the operator, e.g., to use a newer version container image with a new tag, run the following command with updated parameters for the Helm release: 

```bash
$ helm upgrade <YOUR-HELM-RELEASE-NAME> --set operatorImageName=org/image --set operatorVersion=newTag
```

Refer to the Helm [documentation](https://docs.helm.sh/helm/#helm-upgrade) for more details on `helm upgrade`.

## Running the Examples

To run the Spark Pi example, run the following command:

```bash
$ kubectl apply -f examples/spark-pi.yaml
```

This will create a `SparkApplication` object named `spark-pi`. Check the object by running the following command:

```bash
$ kubectl get sparkapplications spark-pi -o=yaml
```

This will show something similar to the following:

```yaml
apiVersion: sparkoperator.k8s.io/v1alpha1
kind: SparkApplication
metadata:
  ...
spec:
  deps: {}
  driver:
    coreLimit: 200m
    cores: 0.1
    labels:
      version: 2.3.0
    memory: 512m
    serviceAccount: spark
  executor:
    cores: 1
    instances: 1
    labels:
      version: 2.3.0
    memory: 512m
  image: gcr.io/ynli-k8s/spark:v2.3.0
  mainApplicationFile: local:///opt/spark/examples/jars/spark-examples_2.11-2.3.0.jar
  mainClass: org.apache.spark.examples.SparkPi
  mode: cluster
  restartPolicy:
      type: OnFailure
      onFailureRetries: 3
      onFailureRetryInterval: 10
      onSubmissionFailureRetries: 5
      onSubmissionFailureRetryInterval: 20
  type: Scala
status:
  sparkApplicationId: spark-5f4ba921c85ff3f1cb04bef324f9154c9
  applicationState:
    state: COMPLETED
  completionTime: 2018-02-20T23:33:55Z
  driverInfo:
    podName: spark-pi-83ba921c85ff3f1cb04bef324f9154c9-driver
    webUIAddress: 35.192.234.248:31064
    webUIPort: 31064
    webUIServiceName: spark-pi-2402118027-ui-svc
    webUIIngressName: spark-pi-ui-ingress
    webUIIngressAddress: spark-pi.ingress.cluster.com
  executorState:
    spark-pi-83ba921c85ff3f1cb04bef324f9154c9-exec-1: COMPLETED
  submissionTime: 2018-02-20T23:32:27Z
```

To check events for the `SparkApplication` object, run the following command:

```bash
$ kubectl describe sparkapplication spark-pi
```

This will show the events similarly to the following:

```
Events:
  Type    Reason                      Age   From            Message
  ----    ------                      ----  ----            -------
  Normal  SparkApplicationAdded       5m    spark-operator  SparkApplication spark-pi was added, enqueued it for submission
  Normal  SparkApplicationTerminated  4m    spark-operator  SparkApplication spark-pi terminated with state: COMPLETED
```

The operator submits the Spark Pi example to run once it receives an event indicating the `SparkApplication` object was added.

## Using the Mutating Admission Webhook

The Kubernetes Operator for "Apache Spark comes with an optional mutating admission webhook for customizing Spark driver and executor pods based on the specification in `SparkApplication` objects, e.g., mounting user-specified ConfigMaps and volumes, and setting pod affinity/anti-affinity.

The webhook requires a X509 certificate for TLS for pod admission requests and responses between the Kubernetes API server and the webhook server running inside the operator. For that, the certificate and key files must be accessible by the webhook server and a Kubernetes secret can be used to store the files.

The operator ships with a tool at `hack/gencerts.sh` for generating the CA and server certificate and putting the certificate and key files into a secret. Running `hack/gencerts.sh` will generate a CA certificate and a certificate for the webhook server signed by the CA, and create a secret named `spark-webhook-certs` in namespace `sparkoperator`. This secret will be mounted into the operator pod.  

With the secret storing the certificate and key files available, run the following command to install the operatorr with the mutating admission webhook:

```bash
$ kubectl apply -f manifest/spark-operator-with-webhook.yaml
```

This will create a Deployment named `sparkoperator` and a Service named `spark-webhook` for the webhook in namespace `sparkoperator`.

If the operator is installed via the Helm chart using the default settings (i.e. with webhook enabled), the above steps are all automated for you.

## Build

In case you want to build the operator from the source code, e.g., to test a fix or a feature you write, you can do so following the instructions below.

The easiest way to build without worrying about dependencies is to just build the Dockerfile.

```bash
$ docker build -t <image-tag> .
```

The operator image is built upon a base Spark image that defaults to `gcr.io/spark-operator/spark:v2.3.1`. If you want to use your own Spark image (e.g., an image with a different version of Spark or some custom dependencies), specify the argument `SPARK_IMAGE` as the following example shows: 

```bash
$ docker build --build-arg SPARK_IMAGE=<your Spark image> -t <image-tag> .
```

If you'd like to build/test the spark-operator locally, follow the instructions below:

```bash
$ mkdir -p $GOPATH/src/k8s.io
$ cd $GOPATH/src/k8s.io
$ git clone git@github.com:GoogleCloudPlatform/spark-on-k8s-operator.git
```

The operator uses [dep](https://golang.github.io/dep/) for dependency management. Please install `dep` following
the instruction on the website if you don't have it available locally. To install the dependencies, run the following command:

```bash
$ dep ensure
```

To update the dependencies, run the following command. (You can skip this unless you know there's a dependency that needs updating):

```bash
$ dep ensure -update
```

Before building the operator the first time, run the following commands to get the required Kubernetes code generators:

```bash
$ go get -u k8s.io/code-generator/cmd/client-gen
$ go get -u k8s.io/code-generator/cmd/deepcopy-gen
$ go get -u k8s.io/code-generator/cmd/defaulter-gen
```

To update the auto-generated code, run the following command. (This step is only required if the CRD types have been changed):

```bash
$ go generate
```

You can verify the current auto-generated code is up to date with:

```bash
$ hack/verify-codegen.sh
```

To build the operator, run the following command:

```bash
$ GOOS=linux go build -o spark-operator
```

To run unit tests, run the following command:

```bash
$ go test ./...
```<|MERGE_RESOLUTION|>--- conflicted
+++ resolved
@@ -88,12 +88,7 @@
 
 The operator is typically deployed and run using the Helm chart. However, users can still run it outside a Kubernetes cluster and make it talk to the Kubernetes API server of a cluster by specifying path to `kubeconfig`, which can be done using the `-kubeconfig` flag.
 
-<<<<<<< HEAD
 Spark Operator uses multiple workers in the `SparkApplication` controller. The number of worker threads are controlled using command-line flag `-controller-threads` which has a default value of 10.
-=======
-The operator uses multiple workers in the `SparkApplication` controller and and the submission runner.
-The number of worker threads to use in the three places are controlled using command-line flags `-controller-threads` and `-submission-threads`, respectively. The default values for the flags are 10 and 3, respectively.
->>>>>>> c43465e8
 
 The operator enables cache resynchronization so periodically the informers used by the operator will re-list existing objects it manages and re-trigger resource events. The resynchronization interval in seconds can be configured using the flag `-resync-interval`, with a default value of 30 seconds.
 
