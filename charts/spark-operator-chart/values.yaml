--- conflicted
+++ resolved
@@ -101,13 +101,9 @@
   cleanupAnnotations:
     "helm.sh/hook": pre-delete, pre-upgrade
     "helm.sh/hook-delete-policy": hook-succeeded
-<<<<<<< HEAD
-  # -- Webhook Timeout in seconds
-=======
-    # -- Webhook Timeout in seconds
   # -- The podLabels applied to the pod of the cleanup job
   cleanupPodLabels: {}
->>>>>>> 5f2efd4f
+  #  -- Webhook Timeout in seconds
   timeout: 30
   # -- Interval to refresh webhook cert
   certReloadInterval: 10s
