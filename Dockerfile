#
# Copyright 2017 Google LLC
#
# Licensed under the Apache License, Version 2.0 (the "License");
# you may not use this file except in compliance with the License.
# You may obtain a copy of the License at
#
#     https://www.apache.org/licenses/LICENSE-2.0
#
# Unless required by applicable law or agreed to in writing, software
# distributed under the License is distributed on an "AS IS" BASIS,
# WITHOUT WARRANTIES OR CONDITIONS OF ANY KIND, either express or implied.
# See the License for the specific language governing permissions and
# limitations under the License.
#

<<<<<<< HEAD
ARG SPARK_IMAGE_NAME=gcr.io/spark-operator/spark
ARG SPARK_IMAGE_TAG=v2.3.1
=======
ARG SPARK_IMAGE=gcr.io/spark-operator/spark:v2.3.1
>>>>>>> c24f03ef

FROM golang:1.10.2-alpine as builder
ARG DEP_VERSION="0.4.1"
RUN apk update && apk add bash git
ADD https://github.com/golang/dep/releases/download/v${DEP_VERSION}/dep-linux-amd64 /usr/bin/dep
RUN chmod +x /usr/bin/dep

WORKDIR ${GOPATH}/src/k8s.io/spark-on-k8s-operator
COPY Gopkg.toml Gopkg.lock ./
RUN dep ensure -vendor-only
COPY . ./
RUN go generate && CGO_ENABLED=0 GOOS=linux go build -o /usr/bin/spark-operator

<<<<<<< HEAD
ARG SPARK_IMAGE_NAME
ARG SPARK_IMAGE_TAG
FROM ${SPARK_IMAGE_NAME}:${SPARK_IMAGE_TAG}
=======
FROM ${SPARK_IMAGE}
>>>>>>> c24f03ef
COPY --from=builder /usr/bin/spark-operator /usr/bin/
RUN apk add --update openssl && rm -rf /var/cache/apk/*
RUN apk add --update curl && rm -rf /var/cache/apk/*
COPY hack/gencerts.sh /usr/bin/
COPY hack/delete-resource.sh /usr/bin/
ENTRYPOINT ["/usr/bin/spark-operator"]<|MERGE_RESOLUTION|>--- conflicted
+++ resolved
@@ -14,12 +14,7 @@
 # limitations under the License.
 #
 
-<<<<<<< HEAD
-ARG SPARK_IMAGE_NAME=gcr.io/spark-operator/spark
-ARG SPARK_IMAGE_TAG=v2.3.1
-=======
 ARG SPARK_IMAGE=gcr.io/spark-operator/spark:v2.3.1
->>>>>>> c24f03ef
 
 FROM golang:1.10.2-alpine as builder
 ARG DEP_VERSION="0.4.1"
@@ -33,13 +28,7 @@
 COPY . ./
 RUN go generate && CGO_ENABLED=0 GOOS=linux go build -o /usr/bin/spark-operator
 
-<<<<<<< HEAD
-ARG SPARK_IMAGE_NAME
-ARG SPARK_IMAGE_TAG
-FROM ${SPARK_IMAGE_NAME}:${SPARK_IMAGE_TAG}
-=======
 FROM ${SPARK_IMAGE}
->>>>>>> c24f03ef
 COPY --from=builder /usr/bin/spark-operator /usr/bin/
 RUN apk add --update openssl && rm -rf /var/cache/apk/*
 RUN apk add --update curl && rm -rf /var/cache/apk/*
