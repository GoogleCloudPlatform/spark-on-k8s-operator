/*
Copyright 2018 Google LLC

Licensed under the Apache License, Version 2.0 (the "License");
you may not use this file except in compliance with the License.
You may obtain a copy of the License at

    https://www.apache.org/licenses/LICENSE-2.0

Unless required by applicable law or agreed to in writing, software
distributed under the License is distributed on an "AS IS" BASIS,
WITHOUT WARRANTIES OR CONDITIONS OF ANY KIND, either express or implied.
See the License for the specific language governing permissions and
limitations under the License.
*/

package webhook

import (
	"encoding/json"
<<<<<<< HEAD
=======
	"fmt"
>>>>>>> d28a4481
	"testing"

	jsonpatch "github.com/evanphx/json-patch"
	"github.com/stretchr/testify/assert"

	corev1 "k8s.io/api/core/v1"
	"k8s.io/apimachinery/pkg/api/resource"
	metav1 "k8s.io/apimachinery/pkg/apis/meta/v1"

	"github.com/GoogleCloudPlatform/spark-on-k8s-operator/pkg/apis/sparkoperator.k8s.io/v1beta1"
	"github.com/GoogleCloudPlatform/spark-on-k8s-operator/pkg/config"
)

func TestPatchSparkPod_OwnerReference(t *testing.T) {
	app := &v1beta1.SparkApplication{
		ObjectMeta: metav1.ObjectMeta{
			Name: "spark-test",
			UID:  "spark-test-1",
		},
	}

	pod := &corev1.Pod{
		ObjectMeta: metav1.ObjectMeta{
			Name: "spark-driver",
			Labels: map[string]string{
				config.SparkRoleLabel:               config.SparkDriverRole,
				config.LaunchedBySparkOperatorLabel: "true",
			},
		},
		Spec: corev1.PodSpec{
			Containers: []corev1.Container{
				{
					Name:  sparkDriverContainerName,
					Image: "spark-driver:latest",
				},
			},
		},
	}

	// Test patching a pod without existing OwnerReference and Volume.
	modifiedPod, err := getModifiedPod(pod, app)
	if err != nil {
		t.Fatal(err)
	}
	assert.Equal(t, 1, len(modifiedPod.OwnerReferences))

	// Test patching a pod with existing OwnerReference and Volume.
	pod.OwnerReferences = append(pod.OwnerReferences, metav1.OwnerReference{Name: "owner-reference1"})

	modifiedPod, err = getModifiedPod(pod, app)
	if err != nil {
		t.Fatal(err)
	}
	assert.Equal(t, 2, len(modifiedPod.OwnerReferences))
}

func TestPatchSparkPod_Volumes(t *testing.T) {
	app := &v1beta1.SparkApplication{
		ObjectMeta: metav1.ObjectMeta{
			Name: "spark-test",
			UID:  "spark-test-1",
		},
		Spec: v1beta1.SparkApplicationSpec{
			Volumes: []corev1.Volume{
				corev1.Volume{
					Name: "spark",
					VolumeSource: corev1.VolumeSource{
						HostPath: &corev1.HostPathVolumeSource{
							Path: "/spark",
						},
					},
				},
			},
			Driver: v1beta1.DriverSpec{
				SparkPodSpec: v1beta1.SparkPodSpec{
					VolumeMounts: []corev1.VolumeMount{
						{
							Name:      "spark",
							MountPath: "/mnt/spark",
						},
					},
				},
			},
		},
	}

	pod := &corev1.Pod{
		ObjectMeta: metav1.ObjectMeta{
			Name: "spark-driver",
			Labels: map[string]string{
				config.SparkRoleLabel:               config.SparkDriverRole,
				config.LaunchedBySparkOperatorLabel: "true",
			},
		},
		Spec: corev1.PodSpec{
			Containers: []corev1.Container{
				{
					Name:  sparkDriverContainerName,
					Image: "spark-driver:latest",
				},
			},
		},
	}

	// Test patching a pod without existing OwnerReference and Volume.
	modifiedPod, err := getModifiedPod(pod, app)
	if err != nil {
		t.Fatal(err)
	}

	assert.Equal(t, 1, len(modifiedPod.Spec.Volumes))
	assert.Equal(t, app.Spec.Volumes[0], modifiedPod.Spec.Volumes[0])
	assert.Equal(t, 1, len(modifiedPod.Spec.Containers[0].VolumeMounts))
	assert.Equal(t, app.Spec.Driver.VolumeMounts[0], modifiedPod.Spec.Containers[0].VolumeMounts[0])

	// Test patching a pod with existing OwnerReference and Volume.
	pod.Spec.Volumes = append(pod.Spec.Volumes, corev1.Volume{Name: "volume1"})
	pod.Spec.Containers[0].VolumeMounts = append(pod.Spec.Containers[0].VolumeMounts, corev1.VolumeMount{
		Name: "volume1",
	})

	modifiedPod, err = getModifiedPod(pod, app)
	if err != nil {
		t.Fatal(err)
	}

	assert.Equal(t, 2, len(modifiedPod.Spec.Volumes))
	assert.Equal(t, app.Spec.Volumes[0], modifiedPod.Spec.Volumes[1])
	assert.Equal(t, 2, len(modifiedPod.Spec.Containers[0].VolumeMounts))
	assert.Equal(t, app.Spec.Driver.VolumeMounts[0], modifiedPod.Spec.Containers[0].VolumeMounts[1])
}

func TestPatchSparkPod_Affinity(t *testing.T) {
	app := &v1beta1.SparkApplication{
		ObjectMeta: metav1.ObjectMeta{
			Name: "spark-test",
			UID:  "spark-test-1",
		},
		Spec: v1beta1.SparkApplicationSpec{
			Driver: v1beta1.DriverSpec{
				SparkPodSpec: v1beta1.SparkPodSpec{
					Affinity: &corev1.Affinity{
						PodAffinity: &corev1.PodAffinity{
							RequiredDuringSchedulingIgnoredDuringExecution: []corev1.PodAffinityTerm{
								{
									LabelSelector: &metav1.LabelSelector{
										MatchLabels: map[string]string{config.SparkRoleLabel: config.SparkDriverRole},
									},
									TopologyKey: "kubernetes.io/hostname",
								},
							},
						},
					},
				},
			},
		},
	}

	pod := &corev1.Pod{
		ObjectMeta: metav1.ObjectMeta{
			Name: "spark-driver",
			Labels: map[string]string{
				config.SparkRoleLabel:               config.SparkDriverRole,
				config.LaunchedBySparkOperatorLabel: "true",
			},
		},
		Spec: corev1.PodSpec{
			Containers: []corev1.Container{
				{
					Name:  sparkDriverContainerName,
					Image: "spark-driver:latest",
				},
			},
		},
	}

	// Test patching a pod with a pod Affinity.
	modifiedPod, err := getModifiedPod(pod, app)
	if err != nil {
		t.Fatal(err)
	}

	assert.True(t, modifiedPod.Spec.Affinity != nil)
	assert.Equal(t, 1,
		len(modifiedPod.Spec.Affinity.PodAffinity.RequiredDuringSchedulingIgnoredDuringExecution))
	assert.Equal(t, "kubernetes.io/hostname",
		modifiedPod.Spec.Affinity.PodAffinity.RequiredDuringSchedulingIgnoredDuringExecution[0].TopologyKey)
}

func TestPatchSparkPod_ConfigMaps(t *testing.T) {
	app := &v1beta1.SparkApplication{
		ObjectMeta: metav1.ObjectMeta{
			Name: "spark-test",
			UID:  "spark-test-1",
		},
		Spec: v1beta1.SparkApplicationSpec{
			Driver: v1beta1.DriverSpec{
				SparkPodSpec: v1beta1.SparkPodSpec{
					ConfigMaps: []v1beta1.NamePath{{Name: "foo", Path: "/path/to/foo"}},
				},
			},
		},
	}

	pod := &corev1.Pod{
		ObjectMeta: metav1.ObjectMeta{
			Name: "spark-driver",
			Labels: map[string]string{
				config.SparkRoleLabel:               config.SparkDriverRole,
				config.LaunchedBySparkOperatorLabel: "true",
			},
		},
		Spec: corev1.PodSpec{
			Containers: []corev1.Container{
				{
					Name:  sparkDriverContainerName,
					Image: "spark-driver:latest",
				},
			},
		},
	}

	modifiedPod, err := getModifiedPod(pod, app)
	if err != nil {
		t.Fatal(err)
	}

	assert.Equal(t, 1, len(modifiedPod.Spec.Volumes))
	assert.Equal(t, "foo-vol", modifiedPod.Spec.Volumes[0].Name)
	assert.True(t, modifiedPod.Spec.Volumes[0].ConfigMap != nil)
	assert.Equal(t, 1, len(modifiedPod.Spec.Containers[0].VolumeMounts))
	assert.Equal(t, "/path/to/foo", modifiedPod.Spec.Containers[0].VolumeMounts[0].MountPath)
}

func TestPatchSparkPod_SparkConfigMap(t *testing.T) {
	sparkConfMapName := "spark-conf"
	app := &v1beta1.SparkApplication{
		ObjectMeta: metav1.ObjectMeta{
			Name: "spark-test",
			UID:  "spark-test-1",
		},
		Spec: v1beta1.SparkApplicationSpec{
			SparkConfigMap: &sparkConfMapName,
		},
	}

	pod := &corev1.Pod{
		ObjectMeta: metav1.ObjectMeta{
			Name: "spark-driver",
			Labels: map[string]string{
				config.SparkRoleLabel:               config.SparkDriverRole,
				config.LaunchedBySparkOperatorLabel: "true",
			},
		},
		Spec: corev1.PodSpec{
			Containers: []corev1.Container{
				{
					Name:  sparkDriverContainerName,
					Image: "spark-driver:latest",
				},
			},
		},
	}

	modifiedPod, err := getModifiedPod(pod, app)
	if err != nil {
		t.Fatal(err)
	}

	assert.Equal(t, 1, len(modifiedPod.Spec.Volumes))
	assert.Equal(t, config.SparkConfigMapVolumeName, modifiedPod.Spec.Volumes[0].Name)
	assert.True(t, modifiedPod.Spec.Volumes[0].ConfigMap != nil)
	assert.Equal(t, 1, len(modifiedPod.Spec.Containers[0].VolumeMounts))
	assert.Equal(t, config.DefaultSparkConfDir, modifiedPod.Spec.Containers[0].VolumeMounts[0].MountPath)
	assert.Equal(t, 1, len(modifiedPod.Spec.Containers[0].Env))
	assert.Equal(t, config.DefaultSparkConfDir, modifiedPod.Spec.Containers[0].Env[0].Value)
}

func TestPatchSparkPod_HadoopConfigMap(t *testing.T) {
	hadoopConfMapName := "hadoop-conf"
	app := &v1beta1.SparkApplication{
		ObjectMeta: metav1.ObjectMeta{
			Name: "spark-test",
			UID:  "spark-test-1",
		},
		Spec: v1beta1.SparkApplicationSpec{
			HadoopConfigMap: &hadoopConfMapName,
		},
	}

	pod := &corev1.Pod{
		ObjectMeta: metav1.ObjectMeta{
			Name: "spark-driver",
			Labels: map[string]string{
				config.SparkRoleLabel:               config.SparkDriverRole,
				config.LaunchedBySparkOperatorLabel: "true",
			},
		},
		Spec: corev1.PodSpec{
			Containers: []corev1.Container{
				{
					Name:  sparkDriverContainerName,
					Image: "spark-driver:latest",
				},
			},
		},
	}

	modifiedPod, err := getModifiedPod(pod, app)
	if err != nil {
		t.Fatal(err)
	}

	assert.Equal(t, 1, len(modifiedPod.Spec.Volumes))
	assert.Equal(t, config.HadoopConfigMapVolumeName, modifiedPod.Spec.Volumes[0].Name)
	assert.True(t, modifiedPod.Spec.Volumes[0].ConfigMap != nil)
	assert.Equal(t, 1, len(modifiedPod.Spec.Containers[0].VolumeMounts))
	assert.Equal(t, config.DefaultHadoopConfDir, modifiedPod.Spec.Containers[0].VolumeMounts[0].MountPath)
	assert.Equal(t, 1, len(modifiedPod.Spec.Containers[0].Env))
	assert.Equal(t, config.DefaultHadoopConfDir, modifiedPod.Spec.Containers[0].Env[0].Value)
}

<<<<<<< HEAD
=======
func TestPatchSparkPod_PrometheusConfigMaps(t *testing.T) {
	app := &v1beta1.SparkApplication{
		ObjectMeta: metav1.ObjectMeta{
			Name: "spark-test",
			UID:  "spark-test-1",
		},
		Spec: v1beta1.SparkApplicationSpec{
			Monitoring: &v1beta1.MonitoringSpec{
				Prometheus:          &v1beta1.PrometheusSpec{},
				ExposeDriverMetrics: true,
			},
		},
	}

	pod := &corev1.Pod{
		ObjectMeta: metav1.ObjectMeta{
			Name: "spark-driver",
			Labels: map[string]string{
				config.SparkRoleLabel:               config.SparkDriverRole,
				config.LaunchedBySparkOperatorLabel: "true",
			},
		},
		Spec: corev1.PodSpec{
			Containers: []corev1.Container{
				{
					Name:  sparkDriverContainerName,
					Image: "spark-driver:latest",
				},
			},
		},
	}

	modifiedPod, err := getModifiedPod(pod, app)
	if err != nil {
		t.Fatal(err)
	}

	expectedConfigMapName := config.GetPrometheusConfigMapName(app)
	expectedVolumeName := expectedConfigMapName + "-vol"
	assert.Equal(t, 1, len(modifiedPod.Spec.Volumes))
	assert.Equal(t, expectedVolumeName, modifiedPod.Spec.Volumes[0].Name)
	assert.True(t, modifiedPod.Spec.Volumes[0].ConfigMap != nil)
	assert.Equal(t, expectedConfigMapName, modifiedPod.Spec.Volumes[0].ConfigMap.Name)
	assert.Equal(t, 1, len(modifiedPod.Spec.Containers[0].VolumeMounts))
	assert.Equal(t, expectedVolumeName, modifiedPod.Spec.Containers[0].VolumeMounts[0].Name)
	assert.Equal(t, config.PrometheusConfigMapMountPath, modifiedPod.Spec.Containers[0].VolumeMounts[0].MountPath)
}

>>>>>>> d28a4481
func TestPatchSparkPod_Tolerations(t *testing.T) {
	app := &v1beta1.SparkApplication{
		ObjectMeta: metav1.ObjectMeta{
			Name: "spark-test",
			UID:  "spark-test-1",
		},
		Spec: v1beta1.SparkApplicationSpec{
			Driver: v1beta1.DriverSpec{
				SparkPodSpec: v1beta1.SparkPodSpec{
					Tolerations: []corev1.Toleration{
						{
							Key:      "Key",
							Operator: "Equal",
							Value:    "Value",
							Effect:   "NoEffect",
						},
					},
				},
			},
		},
<<<<<<< HEAD
	}

	// Test patching a pod with a Toleration.
	pod := &corev1.Pod{
=======
	}

	// Test patching a pod with a Toleration.
	pod := &corev1.Pod{
		ObjectMeta: metav1.ObjectMeta{
			Name: "spark-driver",
			Labels: map[string]string{
				config.SparkRoleLabel:               config.SparkDriverRole,
				config.LaunchedBySparkOperatorLabel: "true",
			},
		},
		Spec: corev1.PodSpec{
			Containers: []corev1.Container{
				{
					Name:  sparkDriverContainerName,
					Image: "spark-driver:latest",
				},
			},
		},
	}

	modifiedPod, err := getModifiedPod(pod, app)
	if err != nil {
		t.Fatal(err)
	}

	assert.Equal(t, 1, len(modifiedPod.Spec.Tolerations))
	assert.Equal(t, app.Spec.Driver.Tolerations[0], modifiedPod.Spec.Tolerations[0])
}

func TestPatchSparkPod_SecurityContext(t *testing.T) {
	var user int64 = 1000
	app := &v1beta1.SparkApplication{
		ObjectMeta: metav1.ObjectMeta{
			Name: "spark-test",
			UID:  "spark-test-1",
		},
		Spec: v1beta1.SparkApplicationSpec{
			Driver: v1beta1.DriverSpec{
				SparkPodSpec: v1beta1.SparkPodSpec{
					SecurityContenxt: &corev1.PodSecurityContext{
						RunAsUser: &user,
					},
				},
			},
			Executor: v1beta1.ExecutorSpec{
				SparkPodSpec: v1beta1.SparkPodSpec{
					SecurityContenxt: &corev1.PodSecurityContext{
						RunAsUser: &user,
					},
				},
			},
		},
	}

	driverPod := &corev1.Pod{
>>>>>>> d28a4481
		ObjectMeta: metav1.ObjectMeta{
			Name: "spark-driver",
			Labels: map[string]string{
				config.SparkRoleLabel:               config.SparkDriverRole,
				config.LaunchedBySparkOperatorLabel: "true",
			},
		},
		Spec: corev1.PodSpec{
			Containers: []corev1.Container{
				{
					Name:  sparkDriverContainerName,
					Image: "spark-driver:latest",
				},
			},
		},
<<<<<<< HEAD
=======
	}

	modifiedDriverPod, err := getModifiedPod(driverPod, app)
	if err != nil {
		t.Fatal(err)
>>>>>>> d28a4481
	}
	assert.Equal(t, app.Spec.Driver.SecurityContenxt, modifiedDriverPod.Spec.SecurityContext)

<<<<<<< HEAD
	modifiedPod, err := getModifiedPod(pod, app)
	if err != nil {
		t.Fatal(err)
	}

	assert.Equal(t, 1, len(modifiedPod.Spec.Tolerations))
	assert.Equal(t, app.Spec.Driver.Tolerations[0], modifiedPod.Spec.Tolerations[0])
}

func TestPatchSparkPod_SecurityContext(t *testing.T) {
	var user int64 = 1000
	app := &v1beta1.SparkApplication{
		ObjectMeta: metav1.ObjectMeta{
			Name: "spark-test",
=======
	executorPod := &corev1.Pod{
		ObjectMeta: metav1.ObjectMeta{
			Name: "spark-executor",
			Labels: map[string]string{
				config.SparkRoleLabel:               config.SparkExecutorRole,
				config.LaunchedBySparkOperatorLabel: "true",
			},
		},
		Spec: corev1.PodSpec{
			Containers: []corev1.Container{
				{
					Name:  sparkExecutorContainerName,
					Image: "spark-executor:latest",
				},
			},
		},
	}

	modifiedExecutorPod, err := getModifiedPod(executorPod, app)
	if err != nil {
		t.Fatal(err)
	}
	assert.Equal(t, app.Spec.Executor.SecurityContenxt, modifiedExecutorPod.Spec.SecurityContext)
}

func TestPatchSparkPod_SchedulerName(t *testing.T) {
	var schedulerName = "another_scheduler"
	var defaultScheduler = "default-scheduler"

	app := &v1beta1.SparkApplication{
		ObjectMeta: metav1.ObjectMeta{
			Name: "spark-test-patch-schedulername",
>>>>>>> d28a4481
			UID:  "spark-test-1",
		},
		Spec: v1beta1.SparkApplicationSpec{
			Driver: v1beta1.DriverSpec{
				SparkPodSpec: v1beta1.SparkPodSpec{
<<<<<<< HEAD
					SecurityContenxt: &corev1.PodSecurityContext{
						RunAsUser: &user,
					},
				},
			},
			Executor: v1beta1.ExecutorSpec{
				SparkPodSpec: v1beta1.SparkPodSpec{
					SecurityContenxt: &corev1.PodSecurityContext{
						RunAsUser: &user,
					},
				},
			},
		},
	}

	driverPod := &corev1.Pod{
		ObjectMeta: metav1.ObjectMeta{
			Name: "spark-executor",
			Labels: map[string]string{
				config.SparkRoleLabel:               config.SparkDriverRole,
=======
					SchedulerName: &schedulerName,
				},
			},
			Executor: v1beta1.ExecutorSpec{
				SparkPodSpec: v1beta1.SparkPodSpec{},
			},
		},
	}

	driverPod := &corev1.Pod{
		ObjectMeta: metav1.ObjectMeta{
			Name: "spark-driver",
			Labels: map[string]string{
				config.SparkRoleLabel:               config.SparkDriverRole,
				config.LaunchedBySparkOperatorLabel: "true",
			},
		},
		Spec: corev1.PodSpec{
			SchedulerName: defaultScheduler,
			Containers: []corev1.Container{
				{
					Name:  sparkDriverContainerName,
					Image: "spark-driver:latest",
				},
			},
		},
	}

	modifiedDriverPod, err := getModifiedPod(driverPod, app)
	if err != nil {
		t.Fatal(err)
	}
	//Driver scheduler name should be updated when specified.
	assert.Equal(t, schedulerName, modifiedDriverPod.Spec.SchedulerName)

	executorPod := &corev1.Pod{
		ObjectMeta: metav1.ObjectMeta{
			Name: "spark-executor",
			Labels: map[string]string{
				config.SparkRoleLabel:               config.SparkExecutorRole,
>>>>>>> d28a4481
				config.LaunchedBySparkOperatorLabel: "true",
			},
		},
		Spec: corev1.PodSpec{
<<<<<<< HEAD
			Containers: []corev1.Container{
				{
					Name:  sparkDriverContainerName,
					Image: "spark-driver:latest",
				},
			},
		},
	}

	modifiedDriverPod, err := getModifiedPod(driverPod, app)
	if err != nil {
		t.Fatal(err)
	}
	assert.Equal(t, app.Spec.Driver.SecurityContenxt, modifiedDriverPod.Spec.SecurityContext)

=======
			SchedulerName: defaultScheduler,
			Containers: []corev1.Container{
				{
					Name:  sparkExecutorContainerName,
					Image: "spark-executor:latest",
				},
			},
		},
	}

	modifiedExecutorPod, err := getModifiedPod(executorPod, app)
	if err != nil {
		t.Fatal(err)
	}
	//Executor scheduler name should remain the same as before when not specified in SparkApplicationSpec
	assert.Equal(t, defaultScheduler, modifiedExecutorPod.Spec.SchedulerName)
}

func TestPatchSparkPod_Sidecars(t *testing.T) {
	app := &v1beta1.SparkApplication{
		ObjectMeta: metav1.ObjectMeta{
			Name: "spark-test",
			UID:  "spark-test-1",
		},
		Spec: v1beta1.SparkApplicationSpec{
			Driver: v1beta1.DriverSpec{
				SparkPodSpec: v1beta1.SparkPodSpec{
					Sidecars: []corev1.Container{
						{
							Name:  "sidecar1",
							Image: "sidecar1:latest",
						},
						{
							Name:  "sidecar2",
							Image: "sidecar2:latest",
						},
					},
				},
			},
			Executor: v1beta1.ExecutorSpec{
				SparkPodSpec: v1beta1.SparkPodSpec{
					Sidecars: []corev1.Container{
						{
							Name:  "sidecar1",
							Image: "sidecar1:latest",
						},
						{
							Name:  "sidecar2",
							Image: "sidecar2:latest",
						},
					},
				},
			},
		},
	}

	driverPod := &corev1.Pod{
		ObjectMeta: metav1.ObjectMeta{
			Name: "spark-driver",
			Labels: map[string]string{
				config.SparkRoleLabel:               config.SparkDriverRole,
				config.LaunchedBySparkOperatorLabel: "true",
			},
		},
		Spec: corev1.PodSpec{
			Containers: []corev1.Container{
				{
					Name:  sparkDriverContainerName,
					Image: "spark-driver:latest",
				},
			},
		},
	}

	modifiedDriverPod, err := getModifiedPod(driverPod, app)
	if err != nil {
		t.Fatal(err)
	}
	assert.Equal(t, 3, len(modifiedDriverPod.Spec.Containers))
	assert.Equal(t, "sidecar1", modifiedDriverPod.Spec.Containers[1].Name)
	assert.Equal(t, "sidecar2", modifiedDriverPod.Spec.Containers[2].Name)

>>>>>>> d28a4481
	executorPod := &corev1.Pod{
		ObjectMeta: metav1.ObjectMeta{
			Name: "spark-executor",
			Labels: map[string]string{
				config.SparkRoleLabel:               config.SparkExecutorRole,
				config.LaunchedBySparkOperatorLabel: "true",
			},
		},
		Spec: corev1.PodSpec{
			Containers: []corev1.Container{
				{
					Name:  sparkExecutorContainerName,
					Image: "spark-executor:latest",
				},
			},
		},
	}

	modifiedExecutorPod, err := getModifiedPod(executorPod, app)
	if err != nil {
		t.Fatal(err)
	}
<<<<<<< HEAD
	assert.Equal(t, app.Spec.Executor.SecurityContenxt, modifiedExecutorPod.Spec.SecurityContext)
}

func TestPatchSparkPod_SchedulerName(t *testing.T) {
	var schedulerName = "another_scheduler"

	app := &v1beta1.SparkApplication{
		ObjectMeta: metav1.ObjectMeta{
			Name: "spark-test-patch-schedulername",
=======
	assert.Equal(t, 3, len(modifiedExecutorPod.Spec.Containers))
	assert.Equal(t, "sidecar1", modifiedExecutorPod.Spec.Containers[1].Name)
	assert.Equal(t, "sidecar2", modifiedExecutorPod.Spec.Containers[2].Name)
}

func TestPatchSparkPod_DNSConfig(t *testing.T) {
	aVal := "5"
	sampleDNSConfig := &corev1.PodDNSConfig{
		Nameservers: []string{"8.8.8.8", "4.4.4.4"},
		Searches:    []string{"svc.cluster.local", "cluster.local"},
		Options: []corev1.PodDNSConfigOption{
			corev1.PodDNSConfigOption{Name: "ndots", Value: &aVal},
		},
	}

	app := &v1beta1.SparkApplication{
		ObjectMeta: metav1.ObjectMeta{
			Name: "spark-test",
>>>>>>> d28a4481
			UID:  "spark-test-1",
		},
		Spec: v1beta1.SparkApplicationSpec{
			Driver: v1beta1.DriverSpec{
<<<<<<< HEAD
				SparkPodSpec: v1beta1.SparkPodSpec{
					SchedulerName: &schedulerName,
				},
			},
			Executor: v1beta1.ExecutorSpec{
				SparkPodSpec: v1beta1.SparkPodSpec{
					SchedulerName: &schedulerName,
				},
=======
				SparkPodSpec: v1beta1.SparkPodSpec{DNSConfig: sampleDNSConfig},
			},
			Executor: v1beta1.ExecutorSpec{
				SparkPodSpec: v1beta1.SparkPodSpec{DNSConfig: sampleDNSConfig},
>>>>>>> d28a4481
			},
		},
	}

	driverPod := &corev1.Pod{
		ObjectMeta: metav1.ObjectMeta{
<<<<<<< HEAD
			Name: "spark-executor",
=======
			Name: "spark-driver",
>>>>>>> d28a4481
			Labels: map[string]string{
				config.SparkRoleLabel:               config.SparkDriverRole,
				config.LaunchedBySparkOperatorLabel: "true",
			},
		},
		Spec: corev1.PodSpec{
			Containers: []corev1.Container{
				{
					Name:  sparkDriverContainerName,
					Image: "spark-driver:latest",
				},
			},
		},
	}

	modifiedDriverPod, err := getModifiedPod(driverPod, app)
	if err != nil {
		t.Fatal(err)
	}
<<<<<<< HEAD
	assert.Equal(t, schedulerName, modifiedDriverPod.Spec.SchedulerName)
=======
	assert.NotNil(t, modifiedDriverPod.Spec.DNSConfig)
	assert.Equal(t, sampleDNSConfig, modifiedDriverPod.Spec.DNSConfig)
>>>>>>> d28a4481

	executorPod := &corev1.Pod{
		ObjectMeta: metav1.ObjectMeta{
			Name: "spark-executor",
			Labels: map[string]string{
				config.SparkRoleLabel:               config.SparkExecutorRole,
				config.LaunchedBySparkOperatorLabel: "true",
			},
		},
		Spec: corev1.PodSpec{
			Containers: []corev1.Container{
				{
					Name:  sparkExecutorContainerName,
					Image: "spark-executor:latest",
				},
			},
		},
	}

	modifiedExecutorPod, err := getModifiedPod(executorPod, app)
	if err != nil {
		t.Fatal(err)
	}
<<<<<<< HEAD
	assert.Equal(t, schedulerName, modifiedExecutorPod.Spec.SchedulerName)
=======

	assert.NotNil(t, modifiedExecutorPod.Spec.DNSConfig)
	assert.Equal(t, sampleDNSConfig, modifiedExecutorPod.Spec.DNSConfig)

}

func TestPatchSparkPod_NodeSector(t *testing.T) {
	app := &v1beta1.SparkApplication{
		ObjectMeta: metav1.ObjectMeta{
			Name: "spark-test",
			UID:  "spark-test-1",
		},
		Spec: v1beta1.SparkApplicationSpec{
			Driver: v1beta1.DriverSpec{
				SparkPodSpec: v1beta1.SparkPodSpec{
					NodeSelector: map[string]string{"disk": "ssd", "secondkey": "secondvalue"},
				},
			},
			Executor: v1beta1.ExecutorSpec{
				SparkPodSpec: v1beta1.SparkPodSpec{
					NodeSelector: map[string]string{"nodeType": "gpu", "secondkey": "secondvalue"},
				},
			},
		},
	}

	driverPod := &corev1.Pod{
		ObjectMeta: metav1.ObjectMeta{
			Name: "spark-driver",
			Labels: map[string]string{
				config.SparkRoleLabel:               config.SparkDriverRole,
				config.LaunchedBySparkOperatorLabel: "true",
			},
		},
		Spec: corev1.PodSpec{
			Containers: []corev1.Container{
				{
					Name:  sparkDriverContainerName,
					Image: "spark-driver:latest",
				},
			},
		},
	}

	modifiedDriverPod, err := getModifiedPod(driverPod, app)
	if err != nil {
		t.Fatal(err)
	}
	assert.Equal(t, 2, len(modifiedDriverPod.Spec.NodeSelector))
	assert.Equal(t, "ssd", modifiedDriverPod.Spec.NodeSelector["disk"])
	assert.Equal(t, "secondvalue", modifiedDriverPod.Spec.NodeSelector["secondkey"])

	executorPod := &corev1.Pod{
		ObjectMeta: metav1.ObjectMeta{
			Name: "spark-executor",
			Labels: map[string]string{
				config.SparkRoleLabel:               config.SparkExecutorRole,
				config.LaunchedBySparkOperatorLabel: "true",
			},
		},
		Spec: corev1.PodSpec{
			Containers: []corev1.Container{
				{
					Name:  sparkExecutorContainerName,
					Image: "spark-executor:latest",
				},
			},
		},
	}

	modifiedExecutorPod, err := getModifiedPod(executorPod, app)
	if err != nil {
		t.Fatal(err)
	}
	assert.Equal(t, 2, len(modifiedExecutorPod.Spec.NodeSelector))
	assert.Equal(t, "gpu", modifiedExecutorPod.Spec.NodeSelector["nodeType"])
	assert.Equal(t, "secondvalue", modifiedExecutorPod.Spec.NodeSelector["secondkey"])
}

func TestPatchSparkPod_GPU(t *testing.T) {
	cpuLimit := int64(10)
	cpuRequest := int64(5)

	type testcase struct {
		gpuSpec     *v1beta1.GPUSpec
		cpuLimits   *int64
		cpuRequests *int64
	}

	getResourceRequirements := func(test testcase) *corev1.ResourceRequirements {
		if test.cpuLimits == nil && test.cpuRequests == nil {
			return nil
		}
		ret := corev1.ResourceRequirements{}
		if test.cpuLimits != nil {
			ret.Limits = corev1.ResourceList{}
			ret.Limits[corev1.ResourceCPU] = *resource.NewQuantity(*test.cpuLimits, resource.DecimalSI)
		}
		if test.cpuRequests != nil {
			ret.Requests = corev1.ResourceList{}
			ret.Requests[corev1.ResourceCPU] = *resource.NewQuantity(*test.cpuRequests, resource.DecimalSI)
		}
		return &ret
	}

	assertFn := func(t *testing.T, modifiedPod *corev1.Pod, test testcase) {
		// check GPU Limits
		if test.gpuSpec != nil && test.gpuSpec.Name != "" && test.gpuSpec.Quantity > 0 {
			quantity := modifiedPod.Spec.Containers[0].Resources.Limits[corev1.ResourceName(test.gpuSpec.Name)]
			count, succeed := (&quantity).AsInt64()
			if succeed != true {
				t.Fatal(fmt.Errorf("value cannot be represented in an int64 OR would result in a loss of precision."))
			}
			assert.Equal(t, test.gpuSpec.Quantity, count)
		}

		// check CPU Requests
		if test.cpuRequests != nil {
			quantity := modifiedPod.Spec.Containers[0].Resources.Requests[corev1.ResourceCPU]
			count, succeed := (&quantity).AsInt64()
			if succeed != true {
				t.Fatal(fmt.Errorf("value cannot be represented in an int64 OR would result in a loss of precision."))
			}
			assert.Equal(t, *test.cpuRequests, count)
		}

		// check CPU Limits
		if test.cpuLimits != nil {
			quantity := modifiedPod.Spec.Containers[0].Resources.Limits[corev1.ResourceCPU]
			count, succeed := (&quantity).AsInt64()
			if succeed != true {
				t.Fatal(fmt.Errorf("value cannot be represented in an int64 OR would result in a loss of precision."))
			}
			assert.Equal(t, *test.cpuLimits, count)
		}
	}
	app := &v1beta1.SparkApplication{
		ObjectMeta: metav1.ObjectMeta{
			Name: "spark-test",
			UID:  "spark-test-1",
		},
		Spec: v1beta1.SparkApplicationSpec{
			Driver: v1beta1.DriverSpec{
				SparkPodSpec: v1beta1.SparkPodSpec{},
			},
			Executor: v1beta1.ExecutorSpec{
				SparkPodSpec: v1beta1.SparkPodSpec{},
			},
		},
	}
	tests := []testcase{
		{
			nil,
			nil,
			nil,
		},
		{
			nil,
			&cpuLimit,
			nil,
		},
		{
			nil,
			nil,
			&cpuRequest,
		},
		{
			nil,
			&cpuLimit,
			&cpuRequest,
		},
		{
			&v1beta1.GPUSpec{},
			nil,
			nil,
		},
		{
			&v1beta1.GPUSpec{},
			&cpuLimit,
			nil,
		},
		{
			&v1beta1.GPUSpec{},
			nil,
			&cpuRequest,
		},
		{
			&v1beta1.GPUSpec{},
			&cpuLimit,
			&cpuRequest,
		},
		{
			&v1beta1.GPUSpec{"example.com/gpu", 1},
			nil,
			nil,
		},
		{
			&v1beta1.GPUSpec{"example.com/gpu", 1},
			&cpuLimit,
			nil,
		},
		{
			&v1beta1.GPUSpec{"example.com/gpu", 1},
			nil,
			&cpuRequest,
		},
		{
			&v1beta1.GPUSpec{"example.com/gpu", 1},
			&cpuLimit,
			&cpuRequest,
		},
	}

	for _, test := range tests {
		app.Spec.Driver.GPU = test.gpuSpec
		app.Spec.Executor.GPU = test.gpuSpec
		driverPod := &corev1.Pod{
			ObjectMeta: metav1.ObjectMeta{
				Name: "spark-driver",
				Labels: map[string]string{
					config.SparkRoleLabel:               config.SparkDriverRole,
					config.LaunchedBySparkOperatorLabel: "true",
				},
			},
			Spec: corev1.PodSpec{
				Containers: []corev1.Container{
					{
						Name:  sparkDriverContainerName,
						Image: "spark-driver:latest",
					},
				},
			},
		}

		if getResourceRequirements(test) != nil {
			driverPod.Spec.Containers[0].Resources = *getResourceRequirements(test)
		}
		modifiedDriverPod, err := getModifiedPod(driverPod, app)
		if err != nil {
			t.Fatal(err)
		}

		assertFn(t, modifiedDriverPod, test)
		executorPod := &corev1.Pod{
			ObjectMeta: metav1.ObjectMeta{
				Name: "spark-executor",
				Labels: map[string]string{
					config.SparkRoleLabel:               config.SparkExecutorRole,
					config.LaunchedBySparkOperatorLabel: "true",
				},
			},
			Spec: corev1.PodSpec{
				Containers: []corev1.Container{
					{
						Name:  sparkExecutorContainerName,
						Image: "spark-executor:latest",
					},
				},
			},
		}
		if getResourceRequirements(test) != nil {
			executorPod.Spec.Containers[0].Resources = *getResourceRequirements(test)
		}
		modifiedExecutorPod, err := getModifiedPod(executorPod, app)
		if err != nil {
			t.Fatal(err)
		}
		assertFn(t, modifiedExecutorPod, test)
	}
}

func TestPatchSparkPod_HostNetwork(t *testing.T) {
	var hostNetwork = true
	var defaultNetwork = false

	app := &v1beta1.SparkApplication{
		ObjectMeta: metav1.ObjectMeta{
			Name: "spark-test-hostNetwork",
			UID:  "spark-test-1",
		},
		Spec: v1beta1.SparkApplicationSpec{
			Driver: v1beta1.DriverSpec{
				SparkPodSpec: v1beta1.SparkPodSpec{},
			},
			Executor: v1beta1.ExecutorSpec{
				SparkPodSpec: v1beta1.SparkPodSpec{},
			},
		},
	}

	tests := []*bool{
		nil,
		&defaultNetwork,
		&hostNetwork,
	}

	for _, test := range tests {
		app.Spec.Driver.HostNetwork = test
		app.Spec.Executor.HostNetwork = test
		driverPod := &corev1.Pod{
			ObjectMeta: metav1.ObjectMeta{
				Name: "spark-driver",
				Labels: map[string]string{
					config.SparkRoleLabel:               config.SparkDriverRole,
					config.LaunchedBySparkOperatorLabel: "true",
				},
			},
			Spec: corev1.PodSpec{
				Containers: []corev1.Container{
					{
						Name:  sparkDriverContainerName,
						Image: "spark-driver:latest",
					},
				},
			},
		}

		modifiedDriverPod, err := getModifiedPod(driverPod, app)
		if err != nil {
			t.Fatal(err)
		}
		if test == nil || *test == false {
			assert.Equal(t, false, modifiedDriverPod.Spec.HostNetwork)
		} else {
			assert.Equal(t, true, modifiedDriverPod.Spec.HostNetwork)
			assert.Equal(t, corev1.DNSClusterFirstWithHostNet, modifiedDriverPod.Spec.DNSPolicy)
		}
		executorPod := &corev1.Pod{
			ObjectMeta: metav1.ObjectMeta{
				Name: "spark-executor",
				Labels: map[string]string{
					config.SparkRoleLabel:               config.SparkExecutorRole,
					config.LaunchedBySparkOperatorLabel: "true",
				},
			},
			Spec: corev1.PodSpec{
				Containers: []corev1.Container{
					{
						Name:  sparkExecutorContainerName,
						Image: "spark-executor:latest",
					},
				},
			},
		}

		modifiedExecutorPod, err := getModifiedPod(executorPod, app)
		if err != nil {
			t.Fatal(err)
		}
		if test == nil || *test == false {
			assert.Equal(t, false, modifiedExecutorPod.Spec.HostNetwork)
		} else {
			assert.Equal(t, true, modifiedExecutorPod.Spec.HostNetwork)
			assert.Equal(t, corev1.DNSClusterFirstWithHostNet, modifiedExecutorPod.Spec.DNSPolicy)
		}
	}
>>>>>>> d28a4481
}

func getModifiedPod(pod *corev1.Pod, app *v1beta1.SparkApplication) (*corev1.Pod, error) {
	patchOps := patchSparkPod(pod, app)
	patchBytes, err := json.Marshal(patchOps)
	if err != nil {
		return nil, err
	}
	patch, err := jsonpatch.DecodePatch(patchBytes)
	if err != nil {
		return nil, err
	}

	original, err := json.Marshal(pod)
	if err != nil {
		return nil, err
	}
	modified, err := patch.Apply(original)
	if err != nil {
		return nil, err
	}
	modifiedPod := &corev1.Pod{}
	if err := json.Unmarshal(modified, modifiedPod); err != nil {
		return nil, err
	}

	return modifiedPod, nil
}<|MERGE_RESOLUTION|>--- conflicted
+++ resolved
@@ -18,10 +18,7 @@
 
 import (
 	"encoding/json"
-<<<<<<< HEAD
-=======
 	"fmt"
->>>>>>> d28a4481
 	"testing"
 
 	jsonpatch "github.com/evanphx/json-patch"
@@ -344,8 +341,6 @@
 	assert.Equal(t, config.DefaultHadoopConfDir, modifiedPod.Spec.Containers[0].Env[0].Value)
 }
 
-<<<<<<< HEAD
-=======
 func TestPatchSparkPod_PrometheusConfigMaps(t *testing.T) {
 	app := &v1beta1.SparkApplication{
 		ObjectMeta: metav1.ObjectMeta{
@@ -394,7 +389,6 @@
 	assert.Equal(t, config.PrometheusConfigMapMountPath, modifiedPod.Spec.Containers[0].VolumeMounts[0].MountPath)
 }
 
->>>>>>> d28a4481
 func TestPatchSparkPod_Tolerations(t *testing.T) {
 	app := &v1beta1.SparkApplication{
 		ObjectMeta: metav1.ObjectMeta{
@@ -415,12 +409,6 @@
 				},
 			},
 		},
-<<<<<<< HEAD
-	}
-
-	// Test patching a pod with a Toleration.
-	pod := &corev1.Pod{
-=======
 	}
 
 	// Test patching a pod with a Toleration.
@@ -477,49 +465,29 @@
 	}
 
 	driverPod := &corev1.Pod{
->>>>>>> d28a4481
-		ObjectMeta: metav1.ObjectMeta{
-			Name: "spark-driver",
-			Labels: map[string]string{
-				config.SparkRoleLabel:               config.SparkDriverRole,
-				config.LaunchedBySparkOperatorLabel: "true",
-			},
-		},
-		Spec: corev1.PodSpec{
-			Containers: []corev1.Container{
-				{
-					Name:  sparkDriverContainerName,
-					Image: "spark-driver:latest",
-				},
-			},
-		},
-<<<<<<< HEAD
-=======
+		ObjectMeta: metav1.ObjectMeta{
+			Name: "spark-driver",
+			Labels: map[string]string{
+				config.SparkRoleLabel:               config.SparkDriverRole,
+				config.LaunchedBySparkOperatorLabel: "true",
+			},
+		},
+		Spec: corev1.PodSpec{
+			Containers: []corev1.Container{
+				{
+					Name:  sparkDriverContainerName,
+					Image: "spark-driver:latest",
+				},
+			},
+		},
 	}
 
 	modifiedDriverPod, err := getModifiedPod(driverPod, app)
 	if err != nil {
 		t.Fatal(err)
->>>>>>> d28a4481
 	}
 	assert.Equal(t, app.Spec.Driver.SecurityContenxt, modifiedDriverPod.Spec.SecurityContext)
 
-<<<<<<< HEAD
-	modifiedPod, err := getModifiedPod(pod, app)
-	if err != nil {
-		t.Fatal(err)
-	}
-
-	assert.Equal(t, 1, len(modifiedPod.Spec.Tolerations))
-	assert.Equal(t, app.Spec.Driver.Tolerations[0], modifiedPod.Spec.Tolerations[0])
-}
-
-func TestPatchSparkPod_SecurityContext(t *testing.T) {
-	var user int64 = 1000
-	app := &v1beta1.SparkApplication{
-		ObjectMeta: metav1.ObjectMeta{
-			Name: "spark-test",
-=======
 	executorPod := &corev1.Pod{
 		ObjectMeta: metav1.ObjectMeta{
 			Name: "spark-executor",
@@ -552,34 +520,11 @@
 	app := &v1beta1.SparkApplication{
 		ObjectMeta: metav1.ObjectMeta{
 			Name: "spark-test-patch-schedulername",
->>>>>>> d28a4481
 			UID:  "spark-test-1",
 		},
 		Spec: v1beta1.SparkApplicationSpec{
 			Driver: v1beta1.DriverSpec{
 				SparkPodSpec: v1beta1.SparkPodSpec{
-<<<<<<< HEAD
-					SecurityContenxt: &corev1.PodSecurityContext{
-						RunAsUser: &user,
-					},
-				},
-			},
-			Executor: v1beta1.ExecutorSpec{
-				SparkPodSpec: v1beta1.SparkPodSpec{
-					SecurityContenxt: &corev1.PodSecurityContext{
-						RunAsUser: &user,
-					},
-				},
-			},
-		},
-	}
-
-	driverPod := &corev1.Pod{
-		ObjectMeta: metav1.ObjectMeta{
-			Name: "spark-executor",
-			Labels: map[string]string{
-				config.SparkRoleLabel:               config.SparkDriverRole,
-=======
 					SchedulerName: &schedulerName,
 				},
 			},
@@ -620,28 +565,10 @@
 			Name: "spark-executor",
 			Labels: map[string]string{
 				config.SparkRoleLabel:               config.SparkExecutorRole,
->>>>>>> d28a4481
-				config.LaunchedBySparkOperatorLabel: "true",
-			},
-		},
-		Spec: corev1.PodSpec{
-<<<<<<< HEAD
-			Containers: []corev1.Container{
-				{
-					Name:  sparkDriverContainerName,
-					Image: "spark-driver:latest",
-				},
-			},
-		},
-	}
-
-	modifiedDriverPod, err := getModifiedPod(driverPod, app)
-	if err != nil {
-		t.Fatal(err)
-	}
-	assert.Equal(t, app.Spec.Driver.SecurityContenxt, modifiedDriverPod.Spec.SecurityContext)
-
-=======
+				config.LaunchedBySparkOperatorLabel: "true",
+			},
+		},
+		Spec: corev1.PodSpec{
 			SchedulerName: defaultScheduler,
 			Containers: []corev1.Container{
 				{
@@ -724,7 +651,6 @@
 	assert.Equal(t, "sidecar1", modifiedDriverPod.Spec.Containers[1].Name)
 	assert.Equal(t, "sidecar2", modifiedDriverPod.Spec.Containers[2].Name)
 
->>>>>>> d28a4481
 	executorPod := &corev1.Pod{
 		ObjectMeta: metav1.ObjectMeta{
 			Name: "spark-executor",
@@ -747,17 +673,6 @@
 	if err != nil {
 		t.Fatal(err)
 	}
-<<<<<<< HEAD
-	assert.Equal(t, app.Spec.Executor.SecurityContenxt, modifiedExecutorPod.Spec.SecurityContext)
-}
-
-func TestPatchSparkPod_SchedulerName(t *testing.T) {
-	var schedulerName = "another_scheduler"
-
-	app := &v1beta1.SparkApplication{
-		ObjectMeta: metav1.ObjectMeta{
-			Name: "spark-test-patch-schedulername",
-=======
 	assert.Equal(t, 3, len(modifiedExecutorPod.Spec.Containers))
 	assert.Equal(t, "sidecar1", modifiedExecutorPod.Spec.Containers[1].Name)
 	assert.Equal(t, "sidecar2", modifiedExecutorPod.Spec.Containers[2].Name)
@@ -776,37 +691,21 @@
 	app := &v1beta1.SparkApplication{
 		ObjectMeta: metav1.ObjectMeta{
 			Name: "spark-test",
->>>>>>> d28a4481
 			UID:  "spark-test-1",
 		},
 		Spec: v1beta1.SparkApplicationSpec{
 			Driver: v1beta1.DriverSpec{
-<<<<<<< HEAD
-				SparkPodSpec: v1beta1.SparkPodSpec{
-					SchedulerName: &schedulerName,
-				},
-			},
-			Executor: v1beta1.ExecutorSpec{
-				SparkPodSpec: v1beta1.SparkPodSpec{
-					SchedulerName: &schedulerName,
-				},
-=======
 				SparkPodSpec: v1beta1.SparkPodSpec{DNSConfig: sampleDNSConfig},
 			},
 			Executor: v1beta1.ExecutorSpec{
 				SparkPodSpec: v1beta1.SparkPodSpec{DNSConfig: sampleDNSConfig},
->>>>>>> d28a4481
 			},
 		},
 	}
 
 	driverPod := &corev1.Pod{
 		ObjectMeta: metav1.ObjectMeta{
-<<<<<<< HEAD
-			Name: "spark-executor",
-=======
-			Name: "spark-driver",
->>>>>>> d28a4481
+			Name: "spark-driver",
 			Labels: map[string]string{
 				config.SparkRoleLabel:               config.SparkDriverRole,
 				config.LaunchedBySparkOperatorLabel: "true",
@@ -826,12 +725,8 @@
 	if err != nil {
 		t.Fatal(err)
 	}
-<<<<<<< HEAD
-	assert.Equal(t, schedulerName, modifiedDriverPod.Spec.SchedulerName)
-=======
 	assert.NotNil(t, modifiedDriverPod.Spec.DNSConfig)
 	assert.Equal(t, sampleDNSConfig, modifiedDriverPod.Spec.DNSConfig)
->>>>>>> d28a4481
 
 	executorPod := &corev1.Pod{
 		ObjectMeta: metav1.ObjectMeta{
@@ -855,9 +750,6 @@
 	if err != nil {
 		t.Fatal(err)
 	}
-<<<<<<< HEAD
-	assert.Equal(t, schedulerName, modifiedExecutorPod.Spec.SchedulerName)
-=======
 
 	assert.NotNil(t, modifiedExecutorPod.Spec.DNSConfig)
 	assert.Equal(t, sampleDNSConfig, modifiedExecutorPod.Spec.DNSConfig)
@@ -1214,7 +1106,6 @@
 			assert.Equal(t, corev1.DNSClusterFirstWithHostNet, modifiedExecutorPod.Spec.DNSPolicy)
 		}
 	}
->>>>>>> d28a4481
 }
 
 func getModifiedPod(pod *corev1.Pod, app *v1beta1.SparkApplication) (*corev1.Pod, error) {
