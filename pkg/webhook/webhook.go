/*
Copyright 2018 Google LLC

Licensed under the Apache License, Version 2.0 (the "License");
you may not use this file except in compliance with the License.
You may obtain a copy of the License at

    https://www.apache.org/licenses/LICENSE-2.0

Unless required by applicable law or agreed to in writing, software
distributed under the License is distributed on an "AS IS" BASIS,
WITHOUT WARRANTIES OR CONDITIONS OF ANY KIND, either express or implied.
See the License for the specific language governing permissions and
limitations under the License.
*/

package webhook

import (
	"context"
	"encoding/json"
	"github.com/GoogleCloudPlatform/spark-on-k8s-operator/pkg/apis/sparkoperator.k8s.io/v1beta1"
	"github.com/GoogleCloudPlatform/spark-on-k8s-operator/pkg/config"
	"github.com/GoogleCloudPlatform/spark-on-k8s-operator/pkg/util"
	"github.com/golang/glog"
	apiv1 "k8s.io/api/core/v1"
	corev1 "k8s.io/api/core/v1"
<<<<<<< HEAD
	"net/http"
	"reflect"
	"sigs.k8s.io/controller-runtime/pkg/client"
	"sigs.k8s.io/controller-runtime/pkg/manager"
	logf "sigs.k8s.io/controller-runtime/pkg/runtime/log"
	"sigs.k8s.io/controller-runtime/pkg/webhook/admission"
)

// AddToManagerFuncs is a list of functions to add all Controllers to the Manager
var AddToManagerFuncs []func(manager.Manager) error
=======
	"k8s.io/apimachinery/pkg/api/equality"
	"k8s.io/apimachinery/pkg/api/errors"
	metav1 "k8s.io/apimachinery/pkg/apis/meta/v1"
	"k8s.io/client-go/informers"
	"k8s.io/client-go/kubernetes"

	crdapi "github.com/GoogleCloudPlatform/spark-on-k8s-operator/pkg/apis/sparkoperator.k8s.io"
	crdv1beta2 "github.com/GoogleCloudPlatform/spark-on-k8s-operator/pkg/apis/sparkoperator.k8s.io/v1beta2"
	crinformers "github.com/GoogleCloudPlatform/spark-on-k8s-operator/pkg/client/informers/externalversions"
	crdlisters "github.com/GoogleCloudPlatform/spark-on-k8s-operator/pkg/client/listers/sparkoperator.k8s.io/v1beta2"
	"github.com/GoogleCloudPlatform/spark-on-k8s-operator/pkg/config"
	"github.com/GoogleCloudPlatform/spark-on-k8s-operator/pkg/util"
	"github.com/GoogleCloudPlatform/spark-on-k8s-operator/pkg/webhook/resourceusage"
)

const (
	webhookName      = "webhook.sparkoperator.k8s.io"
	quotaWebhookName = "quotaenforcer.sparkoperator.k8s.io"
)

var podResource = metav1.GroupVersionResource{
	Group:    corev1.SchemeGroupVersion.Group,
	Version:  corev1.SchemeGroupVersion.Version,
	Resource: "pods",
}

var sparkApplicationResource = metav1.GroupVersionResource{
	Group:    crdapi.GroupName,
	Version:  crdv1beta2.Version,
	Resource: "sparkapplications",
}

var scheduledSparkApplicationResource = metav1.GroupVersionResource{
	Group:    crdapi.GroupName,
	Version:  crdv1beta2.Version,
	Resource: "scheduledsparkapplications",
}

// WebHook encapsulates things needed to run the webhook.
type WebHook struct {
	clientset                      kubernetes.Interface
	informerFactory                crinformers.SharedInformerFactory
	lister                         crdlisters.SparkApplicationLister
	server                         *http.Server
	certProvider                   *certProvider
	serviceRef                     *v1beta1.ServiceReference
	failurePolicy                  v1beta1.FailurePolicyType
	selector                       *metav1.LabelSelector
	sparkJobNamespace              string
	deregisterOnExit               bool
	enableResourceQuotaEnforcement bool
	resourceQuotaEnforcer          resourceusage.ResourceQuotaEnforcer
	coreV1InformerFactory          informers.SharedInformerFactory
}

// Configuration parsed from command-line flags
type webhookFlags struct {
	serverCert               string
	serverCertKey            string
	caCert                   string
	certReloadInterval       time.Duration
	webhookServiceNamespace  string
	webhookServiceName       string
	webhookPort              int
	webhookConfigName        string
	webhookFailOnError       bool
	webhookNamespaceSelector string
}

var userConfig webhookFlags

func init() {
	flag.StringVar(&userConfig.webhookConfigName, "webhook-config-name", "spark-webhook-config", "The name of the MutatingWebhookConfiguration object to create.")
	flag.StringVar(&userConfig.serverCert, "webhook-server-cert", "/etc/webhook-certs/server-cert.pem", "Path to the X.509-formatted webhook certificate.")
	flag.StringVar(&userConfig.serverCertKey, "webhook-server-cert-key", "/etc/webhook-certs/server-key.pem", "Path to the webhook certificate key.")
	flag.StringVar(&userConfig.caCert, "webhook-ca-cert", "/etc/webhook-certs/ca-cert.pem", "Path to the X.509-formatted webhook CA certificate.")
	flag.DurationVar(&userConfig.certReloadInterval, "webhook-cert-reload-interval", 15*time.Minute, "Time between webhook cert reloads.")
	flag.StringVar(&userConfig.webhookServiceNamespace, "webhook-svc-namespace", "spark-operator", "The namespace of the Service for the webhook server.")
	flag.StringVar(&userConfig.webhookServiceName, "webhook-svc-name", "spark-webhook", "The name of the Service for the webhook server.")
	flag.IntVar(&userConfig.webhookPort, "webhook-port", 8080, "Service port of the webhook server.")
	flag.BoolVar(&userConfig.webhookFailOnError, "webhook-fail-on-error", false, "Whether Kubernetes should reject requests when the webhook fails.")
	flag.StringVar(&userConfig.webhookNamespaceSelector, "webhook-namespace-selector", "", "The webhook will only operate on namespaces with this label, specified in the form key1=value1,key2=value2. Required if webhook-fail-on-error is true.")
}

// New creates a new WebHook instance.
func New(
	clientset kubernetes.Interface,
	informerFactory crinformers.SharedInformerFactory,
	jobNamespace string,
	deregisterOnExit bool,
	enableResourceQuotaEnforcement bool,
	coreV1InformerFactory informers.SharedInformerFactory) (*WebHook, error) {

	cert, err := NewCertProvider(
		userConfig.serverCert,
		userConfig.serverCertKey,
		userConfig.caCert,
		userConfig.certReloadInterval,
	)
	if err != nil {
		return nil, err
	}

	path := "/webhook"
	serviceRef := &v1beta1.ServiceReference{
		Namespace: userConfig.webhookServiceNamespace,
		Name:      userConfig.webhookServiceName,
		Path:      &path,
	}
	hook := &WebHook{
		clientset:                      clientset,
		informerFactory:                informerFactory,
		lister:                         informerFactory.Sparkoperator().V1beta2().SparkApplications().Lister(),
		certProvider:                   cert,
		serviceRef:                     serviceRef,
		sparkJobNamespace:              jobNamespace,
		deregisterOnExit:               deregisterOnExit,
		failurePolicy:                  arv1beta1.Ignore,
		coreV1InformerFactory:          coreV1InformerFactory,
		enableResourceQuotaEnforcement: enableResourceQuotaEnforcement,
	}

	if userConfig.webhookFailOnError {
		if userConfig.webhookNamespaceSelector == "" {
			return nil, fmt.Errorf("webhook-namespace-selector must be set when webhook-fail-on-error is true")
		}

		selector, err := parseNamespaceSelector(userConfig.webhookNamespaceSelector)
		if err != nil {
			return nil, err
		}
		hook.selector = selector
		hook.failurePolicy = arv1beta1.Fail
	}

	if enableResourceQuotaEnforcement {
		hook.resourceQuotaEnforcer = resourceusage.NewResourceQuotaEnforcer(informerFactory, coreV1InformerFactory)
	}

	mux := http.NewServeMux()
	mux.HandleFunc(path, hook.serve)
	hook.server = &http.Server{
		Addr:    fmt.Sprintf(":%d", userConfig.webhookPort),
		Handler: mux,
	}

	return hook, nil
}

func parseNamespaceSelector(selectorArg string) (*metav1.LabelSelector, error) {
	selector := &metav1.LabelSelector{
		MatchLabels: make(map[string]string),
	}

	selectorStrs := strings.Split(selectorArg, ",")
	for _, selectorStr := range selectorStrs {
		kv := strings.SplitN(selectorStr, "=", 2)
		if len(kv) != 2 || kv[0] == "" || kv[1] == "" {
			return nil, fmt.Errorf("Webhook namespace selector must be in the form key1=value1,key2=value2")
		}
		selector.MatchLabels[kv[0]] = kv[1]
	}
>>>>>>> 86ee076a

var hooklog = logf.Log.WithName("webhook-log")

// +kubebuilder:webhook:path=/mutate-v1-pod,mutating=true,failurePolicy=fail,groups="",resources=pods,verbs=create;update,versions=v1,name=webhook.sparkoperator.k8s.io

// AddToManager adds all Controllers to the Manager
// +kubebuilder:rbac:groups=admissionregistration.k8s.io,resources=mutatingwebhookconfigurations;validatingwebhookconfigurations,verbs=get;list;watch;create;update;patch;delete
// +kubebuilder:rbac:groups="",resources=secrets,verbs=get;list;watch;create;update;patch;delete
// +kubebuilder:rbac:groups="",resources=services,verbs=get;list;watch;create;update;patch;delete
func AddToManager(m manager.Manager) error {
	for _, f := range AddToManagerFuncs {
		if err := f(m); err != nil {
			return err
		}
	}
	return nil
}

// podAnnotator annotates Pods
type SparkPodMutator struct {
	client       client.Client
	decoder      *admission.Decoder
	JobNameSpace string
}

// podAnnotator adds an annotation to every incoming pods.
func (a *SparkPodMutator) Handle(ctx context.Context, req admission.Request) admission.Response {
	pod := &corev1.Pod{}

	err := a.decoder.Decode(req, pod)
	if err != nil {
		return admission.Errored(http.StatusBadRequest, err)
	}

	return a.mutatePods(pod, req)
}

<<<<<<< HEAD
// podAnnotator implements inject.Client.
// A client will be automatically injected.
=======
func (wh *WebHook) selfRegistration(webhookConfigName string) error {
	mwcClient := wh.clientset.AdmissionregistrationV1beta1().MutatingWebhookConfigurations()
	vwcClient := wh.clientset.AdmissionregistrationV1beta1().ValidatingWebhookConfigurations()

	caCert, err := readCertFile(wh.certProvider.caCertFile)
	if err != nil {
		return err
	}

	mutatingRules := []v1beta1.RuleWithOperations{
		{
			Operations: []v1beta1.OperationType{v1beta1.Create},
			Rule: v1beta1.Rule{
				APIGroups:   []string{""},
				APIVersions: []string{"v1"},
				Resources:   []string{"pods"},
			},
		},
	}

	validatingRules := []v1beta1.RuleWithOperations{
		{
			Operations: []v1beta1.OperationType{v1beta1.Create, v1beta1.Update},
			Rule: v1beta1.Rule{
				APIGroups:   []string{crdapi.GroupName},
				APIVersions: []string{crdv1beta2.Version},
				Resources:   []string{sparkApplicationResource.Resource, scheduledSparkApplicationResource.Resource},
			},
		},
	}

	mutatingWebhook := v1beta1.Webhook{
		Name:  webhookName,
		Rules: mutatingRules,
		ClientConfig: v1beta1.WebhookClientConfig{
			Service:  wh.serviceRef,
			CABundle: caCert,
		},
		FailurePolicy:     &wh.failurePolicy,
		NamespaceSelector: wh.selector,
	}

	validatingWebhook := v1beta1.Webhook{
		Name:  quotaWebhookName,
		Rules: validatingRules,
		ClientConfig: v1beta1.WebhookClientConfig{
			Service:  wh.serviceRef,
			CABundle: caCert,
		},
		FailurePolicy:     &wh.failurePolicy,
		NamespaceSelector: wh.selector,
	}

	mutatingWebhooks := []v1beta1.Webhook{mutatingWebhook}
	validatingWebhooks := []v1beta1.Webhook{validatingWebhook}

	mutatingExisting, mutatingGetErr := mwcClient.Get(webhookConfigName, metav1.GetOptions{})
	if mutatingGetErr != nil {
		if !errors.IsNotFound(mutatingGetErr) {
			return mutatingGetErr
		}
		// Create case.
		glog.Info("Creating a MutatingWebhookConfiguration for the Spark pod admission webhook")
		webhookConfig := &v1beta1.MutatingWebhookConfiguration{
			ObjectMeta: metav1.ObjectMeta{
				Name: webhookConfigName,
			},
			Webhooks: mutatingWebhooks,
		}
		if _, err := mwcClient.Create(webhookConfig); err != nil {
			return err
		}
	} else {
		// Update case.
		glog.Info("Updating existing MutatingWebhookConfiguration for the Spark pod admission webhook")
		if !equality.Semantic.DeepEqual(mutatingWebhooks, mutatingExisting.Webhooks) {
			mutatingExisting.Webhooks = mutatingWebhooks
			if _, err := mwcClient.Update(mutatingExisting); err != nil {
				return err
			}
		}
	}

	if wh.enableResourceQuotaEnforcement {
		validatingExisting, validatingGetErr := vwcClient.Get(webhookConfigName, metav1.GetOptions{})
		if validatingGetErr != nil {
			if !errors.IsNotFound(validatingGetErr) {
				return validatingGetErr
			}
			// Create case.
			glog.Info("Creating a ValidatingWebhookConfiguration for the SparkApplication resource quota enforcement webhook")
			webhookConfig := &v1beta1.ValidatingWebhookConfiguration{
				ObjectMeta: metav1.ObjectMeta{
					Name: webhookConfigName,
				},
				Webhooks: validatingWebhooks,
			}
			if _, err := vwcClient.Create(webhookConfig); err != nil {
				return err
			}
>>>>>>> 86ee076a

// InjectClient injects the client.
func (a *SparkPodMutator) InjectClient(c client.Client) error {
	a.client = c
	return nil
}

<<<<<<< HEAD
// podAnnotator implements admission.DecoderInjector.
// A decoder will be automatically injected.

// InjectDecoder injects the decoder.
func (a *SparkPodMutator) InjectDecoder(d *admission.Decoder) error {
	a.decoder = d
	return nil
=======
func (wh *WebHook) selfDeregistration(webhookConfigName string) error {
	mutatingConfigs := wh.clientset.AdmissionregistrationV1beta1().MutatingWebhookConfigurations()
	validatingConfigs := wh.clientset.AdmissionregistrationV1beta1().ValidatingWebhookConfigurations()
	if wh.enableResourceQuotaEnforcement {
		err := validatingConfigs.Delete(webhookConfigName, metav1.NewDeleteOptions(0))
		if err != nil {
			return err
		}
	}
	return mutatingConfigs.Delete(webhookConfigName, metav1.NewDeleteOptions(0))
}

func admitSparkApplications(review *admissionv1beta1.AdmissionReview, enforcer resourceusage.ResourceQuotaEnforcer) (*admissionv1beta1.AdmissionResponse, error) {
	if review.Request.Resource != sparkApplicationResource {
		return nil, fmt.Errorf("expected resource to be %s, got %s", sparkApplicationResource, review.Request.Resource)
	}

	raw := review.Request.Object.Raw
	app := &crdv1beta2.SparkApplication{}
	if err := json.Unmarshal(raw, app); err != nil {
		return nil, fmt.Errorf("failed to unmarshal a SparkApplication from the raw data in the admission request: %v", err)
	}

	reason, err := enforcer.AdmitSparkApplication(*app)
	if err != nil {
		return nil, fmt.Errorf("resource quota enforcement failed for SparkApplication: %v", err)
	}
	response := &admissionv1beta1.AdmissionResponse{Allowed: reason == ""}
	if reason != "" {
		response.Result = &metav1.Status{
			Message: reason,
			Code:    400,
		}
	}
	return response, nil
}

func admitScheduledSparkApplications(review *admissionv1beta1.AdmissionReview, enforcer resourceusage.ResourceQuotaEnforcer) (*admissionv1beta1.AdmissionResponse, error) {
	if review.Request.Resource != scheduledSparkApplicationResource {
		return nil, fmt.Errorf("expected resource to be %s, got %s", scheduledSparkApplicationResource, review.Request.Resource)
	}

	raw := review.Request.Object.Raw
	app := &crdv1beta2.ScheduledSparkApplication{}
	if err := json.Unmarshal(raw, app); err != nil {
		return nil, fmt.Errorf("failed to unmarshal a ScheduledSparkApplication from the raw data in the admission request: %v", err)
	}

	response := &admissionv1beta1.AdmissionResponse{Allowed: true}
	reason, err := enforcer.AdmitScheduledSparkApplication(*app)
	if err != nil {
		return nil, fmt.Errorf("resource quota enforcement failed for ScheduledSparkApplication: %v", err)
	} else if reason != "" {
		response.Allowed = false
		response.Result = &metav1.Status{
			Message: reason,
			Code:    400,
		}
	}
	return response, nil
>>>>>>> 86ee076a
}

func (a *SparkPodMutator) mutatePods(pod *corev1.Pod, req admission.Request) admission.Response {
	if !isSparkPod(pod) || !inSparkJobNamespace(req.AdmissionRequest.Namespace, a.JobNameSpace) {
		hooklog.Info("Pod is not subject to mutation...")
		glog.V(2).Infof("Pod %s in namespace %s is not subject to mutation", pod.GetObjectMeta().GetName(), req.AdmissionRequest.Namespace)
		return admission.Allowed("Pod not subject to mutation")
	}

	// Try getting the SparkApplication name from the annotation for that.
	appName := pod.Labels[config.SparkAppNameLabel]
	if appName == "" {
		return admission.Allowed("No Spark Operator app label")
	}

	ctx := context.Background()
	var sparkList v1beta1.SparkApplicationList

	if err := a.client.List(ctx, &sparkList, client.InNamespace(req.AdmissionRequest.Namespace), client.MatchingField(".metadata.name", appName)); err != nil {
		glog.Errorf("failed to get SparkApplication %s/%s: %v", req.AdmissionRequest.Namespace, appName, err)
		return admission.Errored(1, err)
	}

	var app = sparkList.Items[0]
	originalPod := pod.DeepCopy()
	patchSparkPod(pod, &app)

	if !reflect.DeepEqual(pod, originalPod) {
		glog.V(2).Infof("Pod %s in namespace %s is subject to mutation", pod.GetObjectMeta().GetName(), req.AdmissionRequest.Namespace)
		patchBytes, err := json.Marshal(pod)
		if err != nil {
			glog.Errorf("failed to marshal patched pod %v: %v", pod, err)
			return admission.Errored(2, err)
		}
		return admission.PatchResponseFromRaw(req.Object.Raw, patchBytes)
	}
	return admission.Allowed("No patching needed.")
}

func inSparkJobNamespace(podNs string, sparkJobNamespace string) bool {
	if sparkJobNamespace == apiv1.NamespaceAll {
		return true
	}
	return podNs == sparkJobNamespace
}

func isSparkPod(pod *corev1.Pod) bool {
	return util.IsLaunchedBySparkOperator(pod) && (util.IsDriverPod(pod) || util.IsExecutorPod(pod))
}<|MERGE_RESOLUTION|>--- conflicted
+++ resolved
@@ -19,13 +19,12 @@
 import (
 	"context"
 	"encoding/json"
-	"github.com/GoogleCloudPlatform/spark-on-k8s-operator/pkg/apis/sparkoperator.k8s.io/v1beta1"
+	"github.com/GoogleCloudPlatform/spark-on-k8s-operator/pkg/apis/sparkoperator.k8s.io/v1beta2"
 	"github.com/GoogleCloudPlatform/spark-on-k8s-operator/pkg/config"
 	"github.com/GoogleCloudPlatform/spark-on-k8s-operator/pkg/util"
 	"github.com/golang/glog"
 	apiv1 "k8s.io/api/core/v1"
 	corev1 "k8s.io/api/core/v1"
-<<<<<<< HEAD
 	"net/http"
 	"reflect"
 	"sigs.k8s.io/controller-runtime/pkg/client"
@@ -36,170 +35,6 @@
 
 // AddToManagerFuncs is a list of functions to add all Controllers to the Manager
 var AddToManagerFuncs []func(manager.Manager) error
-=======
-	"k8s.io/apimachinery/pkg/api/equality"
-	"k8s.io/apimachinery/pkg/api/errors"
-	metav1 "k8s.io/apimachinery/pkg/apis/meta/v1"
-	"k8s.io/client-go/informers"
-	"k8s.io/client-go/kubernetes"
-
-	crdapi "github.com/GoogleCloudPlatform/spark-on-k8s-operator/pkg/apis/sparkoperator.k8s.io"
-	crdv1beta2 "github.com/GoogleCloudPlatform/spark-on-k8s-operator/pkg/apis/sparkoperator.k8s.io/v1beta2"
-	crinformers "github.com/GoogleCloudPlatform/spark-on-k8s-operator/pkg/client/informers/externalversions"
-	crdlisters "github.com/GoogleCloudPlatform/spark-on-k8s-operator/pkg/client/listers/sparkoperator.k8s.io/v1beta2"
-	"github.com/GoogleCloudPlatform/spark-on-k8s-operator/pkg/config"
-	"github.com/GoogleCloudPlatform/spark-on-k8s-operator/pkg/util"
-	"github.com/GoogleCloudPlatform/spark-on-k8s-operator/pkg/webhook/resourceusage"
-)
-
-const (
-	webhookName      = "webhook.sparkoperator.k8s.io"
-	quotaWebhookName = "quotaenforcer.sparkoperator.k8s.io"
-)
-
-var podResource = metav1.GroupVersionResource{
-	Group:    corev1.SchemeGroupVersion.Group,
-	Version:  corev1.SchemeGroupVersion.Version,
-	Resource: "pods",
-}
-
-var sparkApplicationResource = metav1.GroupVersionResource{
-	Group:    crdapi.GroupName,
-	Version:  crdv1beta2.Version,
-	Resource: "sparkapplications",
-}
-
-var scheduledSparkApplicationResource = metav1.GroupVersionResource{
-	Group:    crdapi.GroupName,
-	Version:  crdv1beta2.Version,
-	Resource: "scheduledsparkapplications",
-}
-
-// WebHook encapsulates things needed to run the webhook.
-type WebHook struct {
-	clientset                      kubernetes.Interface
-	informerFactory                crinformers.SharedInformerFactory
-	lister                         crdlisters.SparkApplicationLister
-	server                         *http.Server
-	certProvider                   *certProvider
-	serviceRef                     *v1beta1.ServiceReference
-	failurePolicy                  v1beta1.FailurePolicyType
-	selector                       *metav1.LabelSelector
-	sparkJobNamespace              string
-	deregisterOnExit               bool
-	enableResourceQuotaEnforcement bool
-	resourceQuotaEnforcer          resourceusage.ResourceQuotaEnforcer
-	coreV1InformerFactory          informers.SharedInformerFactory
-}
-
-// Configuration parsed from command-line flags
-type webhookFlags struct {
-	serverCert               string
-	serverCertKey            string
-	caCert                   string
-	certReloadInterval       time.Duration
-	webhookServiceNamespace  string
-	webhookServiceName       string
-	webhookPort              int
-	webhookConfigName        string
-	webhookFailOnError       bool
-	webhookNamespaceSelector string
-}
-
-var userConfig webhookFlags
-
-func init() {
-	flag.StringVar(&userConfig.webhookConfigName, "webhook-config-name", "spark-webhook-config", "The name of the MutatingWebhookConfiguration object to create.")
-	flag.StringVar(&userConfig.serverCert, "webhook-server-cert", "/etc/webhook-certs/server-cert.pem", "Path to the X.509-formatted webhook certificate.")
-	flag.StringVar(&userConfig.serverCertKey, "webhook-server-cert-key", "/etc/webhook-certs/server-key.pem", "Path to the webhook certificate key.")
-	flag.StringVar(&userConfig.caCert, "webhook-ca-cert", "/etc/webhook-certs/ca-cert.pem", "Path to the X.509-formatted webhook CA certificate.")
-	flag.DurationVar(&userConfig.certReloadInterval, "webhook-cert-reload-interval", 15*time.Minute, "Time between webhook cert reloads.")
-	flag.StringVar(&userConfig.webhookServiceNamespace, "webhook-svc-namespace", "spark-operator", "The namespace of the Service for the webhook server.")
-	flag.StringVar(&userConfig.webhookServiceName, "webhook-svc-name", "spark-webhook", "The name of the Service for the webhook server.")
-	flag.IntVar(&userConfig.webhookPort, "webhook-port", 8080, "Service port of the webhook server.")
-	flag.BoolVar(&userConfig.webhookFailOnError, "webhook-fail-on-error", false, "Whether Kubernetes should reject requests when the webhook fails.")
-	flag.StringVar(&userConfig.webhookNamespaceSelector, "webhook-namespace-selector", "", "The webhook will only operate on namespaces with this label, specified in the form key1=value1,key2=value2. Required if webhook-fail-on-error is true.")
-}
-
-// New creates a new WebHook instance.
-func New(
-	clientset kubernetes.Interface,
-	informerFactory crinformers.SharedInformerFactory,
-	jobNamespace string,
-	deregisterOnExit bool,
-	enableResourceQuotaEnforcement bool,
-	coreV1InformerFactory informers.SharedInformerFactory) (*WebHook, error) {
-
-	cert, err := NewCertProvider(
-		userConfig.serverCert,
-		userConfig.serverCertKey,
-		userConfig.caCert,
-		userConfig.certReloadInterval,
-	)
-	if err != nil {
-		return nil, err
-	}
-
-	path := "/webhook"
-	serviceRef := &v1beta1.ServiceReference{
-		Namespace: userConfig.webhookServiceNamespace,
-		Name:      userConfig.webhookServiceName,
-		Path:      &path,
-	}
-	hook := &WebHook{
-		clientset:                      clientset,
-		informerFactory:                informerFactory,
-		lister:                         informerFactory.Sparkoperator().V1beta2().SparkApplications().Lister(),
-		certProvider:                   cert,
-		serviceRef:                     serviceRef,
-		sparkJobNamespace:              jobNamespace,
-		deregisterOnExit:               deregisterOnExit,
-		failurePolicy:                  arv1beta1.Ignore,
-		coreV1InformerFactory:          coreV1InformerFactory,
-		enableResourceQuotaEnforcement: enableResourceQuotaEnforcement,
-	}
-
-	if userConfig.webhookFailOnError {
-		if userConfig.webhookNamespaceSelector == "" {
-			return nil, fmt.Errorf("webhook-namespace-selector must be set when webhook-fail-on-error is true")
-		}
-
-		selector, err := parseNamespaceSelector(userConfig.webhookNamespaceSelector)
-		if err != nil {
-			return nil, err
-		}
-		hook.selector = selector
-		hook.failurePolicy = arv1beta1.Fail
-	}
-
-	if enableResourceQuotaEnforcement {
-		hook.resourceQuotaEnforcer = resourceusage.NewResourceQuotaEnforcer(informerFactory, coreV1InformerFactory)
-	}
-
-	mux := http.NewServeMux()
-	mux.HandleFunc(path, hook.serve)
-	hook.server = &http.Server{
-		Addr:    fmt.Sprintf(":%d", userConfig.webhookPort),
-		Handler: mux,
-	}
-
-	return hook, nil
-}
-
-func parseNamespaceSelector(selectorArg string) (*metav1.LabelSelector, error) {
-	selector := &metav1.LabelSelector{
-		MatchLabels: make(map[string]string),
-	}
-
-	selectorStrs := strings.Split(selectorArg, ",")
-	for _, selectorStr := range selectorStrs {
-		kv := strings.SplitN(selectorStr, "=", 2)
-		if len(kv) != 2 || kv[0] == "" || kv[1] == "" {
-			return nil, fmt.Errorf("Webhook namespace selector must be in the form key1=value1,key2=value2")
-		}
-		selector.MatchLabels[kv[0]] = kv[1]
-	}
->>>>>>> 86ee076a
 
 var hooklog = logf.Log.WithName("webhook-log")
 
@@ -237,111 +72,8 @@
 	return a.mutatePods(pod, req)
 }
 
-<<<<<<< HEAD
 // podAnnotator implements inject.Client.
 // A client will be automatically injected.
-=======
-func (wh *WebHook) selfRegistration(webhookConfigName string) error {
-	mwcClient := wh.clientset.AdmissionregistrationV1beta1().MutatingWebhookConfigurations()
-	vwcClient := wh.clientset.AdmissionregistrationV1beta1().ValidatingWebhookConfigurations()
-
-	caCert, err := readCertFile(wh.certProvider.caCertFile)
-	if err != nil {
-		return err
-	}
-
-	mutatingRules := []v1beta1.RuleWithOperations{
-		{
-			Operations: []v1beta1.OperationType{v1beta1.Create},
-			Rule: v1beta1.Rule{
-				APIGroups:   []string{""},
-				APIVersions: []string{"v1"},
-				Resources:   []string{"pods"},
-			},
-		},
-	}
-
-	validatingRules := []v1beta1.RuleWithOperations{
-		{
-			Operations: []v1beta1.OperationType{v1beta1.Create, v1beta1.Update},
-			Rule: v1beta1.Rule{
-				APIGroups:   []string{crdapi.GroupName},
-				APIVersions: []string{crdv1beta2.Version},
-				Resources:   []string{sparkApplicationResource.Resource, scheduledSparkApplicationResource.Resource},
-			},
-		},
-	}
-
-	mutatingWebhook := v1beta1.Webhook{
-		Name:  webhookName,
-		Rules: mutatingRules,
-		ClientConfig: v1beta1.WebhookClientConfig{
-			Service:  wh.serviceRef,
-			CABundle: caCert,
-		},
-		FailurePolicy:     &wh.failurePolicy,
-		NamespaceSelector: wh.selector,
-	}
-
-	validatingWebhook := v1beta1.Webhook{
-		Name:  quotaWebhookName,
-		Rules: validatingRules,
-		ClientConfig: v1beta1.WebhookClientConfig{
-			Service:  wh.serviceRef,
-			CABundle: caCert,
-		},
-		FailurePolicy:     &wh.failurePolicy,
-		NamespaceSelector: wh.selector,
-	}
-
-	mutatingWebhooks := []v1beta1.Webhook{mutatingWebhook}
-	validatingWebhooks := []v1beta1.Webhook{validatingWebhook}
-
-	mutatingExisting, mutatingGetErr := mwcClient.Get(webhookConfigName, metav1.GetOptions{})
-	if mutatingGetErr != nil {
-		if !errors.IsNotFound(mutatingGetErr) {
-			return mutatingGetErr
-		}
-		// Create case.
-		glog.Info("Creating a MutatingWebhookConfiguration for the Spark pod admission webhook")
-		webhookConfig := &v1beta1.MutatingWebhookConfiguration{
-			ObjectMeta: metav1.ObjectMeta{
-				Name: webhookConfigName,
-			},
-			Webhooks: mutatingWebhooks,
-		}
-		if _, err := mwcClient.Create(webhookConfig); err != nil {
-			return err
-		}
-	} else {
-		// Update case.
-		glog.Info("Updating existing MutatingWebhookConfiguration for the Spark pod admission webhook")
-		if !equality.Semantic.DeepEqual(mutatingWebhooks, mutatingExisting.Webhooks) {
-			mutatingExisting.Webhooks = mutatingWebhooks
-			if _, err := mwcClient.Update(mutatingExisting); err != nil {
-				return err
-			}
-		}
-	}
-
-	if wh.enableResourceQuotaEnforcement {
-		validatingExisting, validatingGetErr := vwcClient.Get(webhookConfigName, metav1.GetOptions{})
-		if validatingGetErr != nil {
-			if !errors.IsNotFound(validatingGetErr) {
-				return validatingGetErr
-			}
-			// Create case.
-			glog.Info("Creating a ValidatingWebhookConfiguration for the SparkApplication resource quota enforcement webhook")
-			webhookConfig := &v1beta1.ValidatingWebhookConfiguration{
-				ObjectMeta: metav1.ObjectMeta{
-					Name: webhookConfigName,
-				},
-				Webhooks: validatingWebhooks,
-			}
-			if _, err := vwcClient.Create(webhookConfig); err != nil {
-				return err
-			}
->>>>>>> 86ee076a
 
 // InjectClient injects the client.
 func (a *SparkPodMutator) InjectClient(c client.Client) error {
@@ -349,7 +81,6 @@
 	return nil
 }
 
-<<<<<<< HEAD
 // podAnnotator implements admission.DecoderInjector.
 // A decoder will be automatically injected.
 
@@ -357,68 +88,6 @@
 func (a *SparkPodMutator) InjectDecoder(d *admission.Decoder) error {
 	a.decoder = d
 	return nil
-=======
-func (wh *WebHook) selfDeregistration(webhookConfigName string) error {
-	mutatingConfigs := wh.clientset.AdmissionregistrationV1beta1().MutatingWebhookConfigurations()
-	validatingConfigs := wh.clientset.AdmissionregistrationV1beta1().ValidatingWebhookConfigurations()
-	if wh.enableResourceQuotaEnforcement {
-		err := validatingConfigs.Delete(webhookConfigName, metav1.NewDeleteOptions(0))
-		if err != nil {
-			return err
-		}
-	}
-	return mutatingConfigs.Delete(webhookConfigName, metav1.NewDeleteOptions(0))
-}
-
-func admitSparkApplications(review *admissionv1beta1.AdmissionReview, enforcer resourceusage.ResourceQuotaEnforcer) (*admissionv1beta1.AdmissionResponse, error) {
-	if review.Request.Resource != sparkApplicationResource {
-		return nil, fmt.Errorf("expected resource to be %s, got %s", sparkApplicationResource, review.Request.Resource)
-	}
-
-	raw := review.Request.Object.Raw
-	app := &crdv1beta2.SparkApplication{}
-	if err := json.Unmarshal(raw, app); err != nil {
-		return nil, fmt.Errorf("failed to unmarshal a SparkApplication from the raw data in the admission request: %v", err)
-	}
-
-	reason, err := enforcer.AdmitSparkApplication(*app)
-	if err != nil {
-		return nil, fmt.Errorf("resource quota enforcement failed for SparkApplication: %v", err)
-	}
-	response := &admissionv1beta1.AdmissionResponse{Allowed: reason == ""}
-	if reason != "" {
-		response.Result = &metav1.Status{
-			Message: reason,
-			Code:    400,
-		}
-	}
-	return response, nil
-}
-
-func admitScheduledSparkApplications(review *admissionv1beta1.AdmissionReview, enforcer resourceusage.ResourceQuotaEnforcer) (*admissionv1beta1.AdmissionResponse, error) {
-	if review.Request.Resource != scheduledSparkApplicationResource {
-		return nil, fmt.Errorf("expected resource to be %s, got %s", scheduledSparkApplicationResource, review.Request.Resource)
-	}
-
-	raw := review.Request.Object.Raw
-	app := &crdv1beta2.ScheduledSparkApplication{}
-	if err := json.Unmarshal(raw, app); err != nil {
-		return nil, fmt.Errorf("failed to unmarshal a ScheduledSparkApplication from the raw data in the admission request: %v", err)
-	}
-
-	response := &admissionv1beta1.AdmissionResponse{Allowed: true}
-	reason, err := enforcer.AdmitScheduledSparkApplication(*app)
-	if err != nil {
-		return nil, fmt.Errorf("resource quota enforcement failed for ScheduledSparkApplication: %v", err)
-	} else if reason != "" {
-		response.Allowed = false
-		response.Result = &metav1.Status{
-			Message: reason,
-			Code:    400,
-		}
-	}
-	return response, nil
->>>>>>> 86ee076a
 }
 
 func (a *SparkPodMutator) mutatePods(pod *corev1.Pod, req admission.Request) admission.Response {
@@ -435,7 +104,7 @@
 	}
 
 	ctx := context.Background()
-	var sparkList v1beta1.SparkApplicationList
+	var sparkList v1beta2.SparkApplicationList
 
 	if err := a.client.List(ctx, &sparkList, client.InNamespace(req.AdmissionRequest.Namespace), client.MatchingField(".metadata.name", appName)); err != nil {
 		glog.Errorf("failed to get SparkApplication %s/%s: %v", req.AdmissionRequest.Namespace, appName, err)
