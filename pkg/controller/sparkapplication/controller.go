/*
Copyright 2017 Google LLC

Licensed under the Apache License, Version 2.0 (the "License");
you may not use this file except in compliance with the License.
You may obtain a copy of the License at

    https://www.apache.org/licenses/LICENSE-2.0

Unless required by applicable law or agreed to in writing, software
distributed under the License is distributed on an "AS IS" BASIS,
WITHOUT WARRANTIES OR CONDITIONS OF ANY KIND, either express or implied.
See the License for the specific language governing permissions and
limitations under the License.
*/

package sparkapplication

import (
	"fmt"
	"os/exec"
	"time"

	"github.com/golang/glog"
	"golang.org/x/time/rate"
	apiv1 "k8s.io/api/core/v1"
	"k8s.io/apimachinery/pkg/api/equality"
	"k8s.io/apimachinery/pkg/api/errors"
	metav1 "k8s.io/apimachinery/pkg/apis/meta/v1"
	"k8s.io/apimachinery/pkg/labels"
	utilruntime "k8s.io/apimachinery/pkg/util/runtime"
	"k8s.io/apimachinery/pkg/util/wait"
	"k8s.io/client-go/informers"
	clientset "k8s.io/client-go/kubernetes"
	"k8s.io/client-go/kubernetes/scheme"
	typedcorev1 "k8s.io/client-go/kubernetes/typed/core/v1"
	v1 "k8s.io/client-go/listers/core/v1"
	"k8s.io/client-go/tools/cache"
	"k8s.io/client-go/tools/record"
	"k8s.io/client-go/util/retry"
	"k8s.io/client-go/util/workqueue"

	"github.com/GoogleCloudPlatform/spark-on-k8s-operator/pkg/apis/sparkoperator.k8s.io/v1beta2"
	"github.com/GoogleCloudPlatform/spark-on-k8s-operator/pkg/batchscheduler"
	schedulerinterface "github.com/GoogleCloudPlatform/spark-on-k8s-operator/pkg/batchscheduler/interface"
	crdclientset "github.com/GoogleCloudPlatform/spark-on-k8s-operator/pkg/client/clientset/versioned"
	crdscheme "github.com/GoogleCloudPlatform/spark-on-k8s-operator/pkg/client/clientset/versioned/scheme"
	crdinformers "github.com/GoogleCloudPlatform/spark-on-k8s-operator/pkg/client/informers/externalversions"
	crdlisters "github.com/GoogleCloudPlatform/spark-on-k8s-operator/pkg/client/listers/sparkoperator.k8s.io/v1beta2"
	"github.com/GoogleCloudPlatform/spark-on-k8s-operator/pkg/config"
	"github.com/GoogleCloudPlatform/spark-on-k8s-operator/pkg/util"
)

const (
	sparkExecutorIDLabel = "spark-exec-id"
	queueTokenRefillRate = 50
	queueTokenBucketSize = 500
)

var (
	keyFunc     = cache.DeletionHandlingMetaNamespaceKeyFunc
	execCommand = exec.Command
)

// Controller manages instances of SparkApplication.
type Controller struct {
	crdClient         crdclientset.Interface
	kubeClient        clientset.Interface
	queue             workqueue.RateLimitingInterface
	cacheSynced       cache.InformerSynced
	recorder          record.EventRecorder
	metrics           *sparkAppMetrics
	applicationLister crdlisters.SparkApplicationLister
	podLister         v1.PodLister
	ingressURLFormat  string
	batchSchedulerMgr *batchscheduler.SchedulerManager
	subJobManager     submissionJobManager
}

// NewController creates a new Controller.
func NewController(
	crdClient crdclientset.Interface,
	kubeClient clientset.Interface,
	crdInformerFactory crdinformers.SharedInformerFactory,
	informerFactory informers.SharedInformerFactory,
	metricsConfig *util.MetricConfig,
	namespace string,
	ingressURLFormat string,
	batchSchedulerMgr *batchscheduler.SchedulerManager) *Controller {
	crdscheme.AddToScheme(scheme.Scheme)

	eventBroadcaster := record.NewBroadcaster()
	eventBroadcaster.StartLogging(glog.V(2).Infof)
	eventBroadcaster.StartRecordingToSink(&typedcorev1.EventSinkImpl{
		Interface: kubeClient.CoreV1().Events(namespace),
	})
	recorder := eventBroadcaster.NewRecorder(scheme.Scheme, apiv1.EventSource{Component: "spark-operator"})

	return newSparkApplicationController(crdClient, kubeClient, crdInformerFactory, informerFactory, recorder, metricsConfig, ingressURLFormat, batchSchedulerMgr)
}

func newSparkApplicationController(
	crdClient crdclientset.Interface,
	kubeClient clientset.Interface,
	crdInformerFactory crdinformers.SharedInformerFactory,
	informerFactory informers.SharedInformerFactory,
	eventRecorder record.EventRecorder,
	metricsConfig *util.MetricConfig,
	ingressURLFormat string,
	batchSchedulerMgr *batchscheduler.SchedulerManager) *Controller {
	queue := workqueue.NewNamedRateLimitingQueue(&workqueue.BucketRateLimiter{Limiter: rate.NewLimiter(rate.Limit(queueTokenRefillRate), queueTokenBucketSize)},
		"spark-application-controller")

	controller := &Controller{
		crdClient:         crdClient,
		kubeClient:        kubeClient,
		recorder:          eventRecorder,
		queue:             queue,
		ingressURLFormat:  ingressURLFormat,
		batchSchedulerMgr: batchSchedulerMgr,
		subJobManager:     &realSubmissionJobManager{kubeClient: kubeClient},
	}

	if metricsConfig != nil {
		controller.metrics = newSparkAppMetrics(metricsConfig)
		controller.metrics.registerMetrics()
	}

	crdInformer := crdInformerFactory.Sparkoperator().V1beta2().SparkApplications()
	crdInformer.Informer().AddEventHandler(cache.ResourceEventHandlerFuncs{
		AddFunc:    controller.onAdd,
		UpdateFunc: controller.onUpdate,
		DeleteFunc: controller.onDelete,
	})
	controller.applicationLister = crdInformer.Lister()

	podsInformer := informerFactory.Core().V1().Pods()
	sparkObjectEventHandler := newSparkObjectEventHandler(controller.queue.AddRateLimited, controller.applicationLister)
	podsInformer.Informer().AddEventHandler(cache.ResourceEventHandlerFuncs{
		AddFunc:    sparkObjectEventHandler.onObjectAdded,
		UpdateFunc: sparkObjectEventHandler.onObjectUpdated,
		DeleteFunc: sparkObjectEventHandler.onObjectDeleted,
	})
	controller.podLister = podsInformer.Lister()

	jobInformer := informerFactory.Batch().V1().Jobs()
	jobInformer.Informer().AddEventHandler(cache.ResourceEventHandlerFuncs{
		AddFunc:    sparkObjectEventHandler.onObjectAdded,
		UpdateFunc: sparkObjectEventHandler.onObjectUpdated,
		DeleteFunc: sparkObjectEventHandler.onObjectDeleted,
	})
	controller.subJobManager = &realSubmissionJobManager{kubeClient: kubeClient, jobLister: jobInformer.Lister()}

	controller.cacheSynced = func() bool {
		return crdInformer.Informer().HasSynced() && podsInformer.Informer().HasSynced()
	}

	return controller
}

// Start starts the Controller by registering a watcher for SparkApplication objects.
func (c *Controller) Start(workers int, stopCh <-chan struct{}) error {
	glog.Info("Starting the workers of the SparkApplication controller")
	for i := 0; i < workers; i++ {
		// runWorker will loop until "something bad" happens. Until will then rekick
		// the worker after one second.
		go wait.Until(c.runWorker, time.Second, stopCh)
	}

	// Wait for all involved caches to be synced, before processing items from the queue is started.
	if !cache.WaitForCacheSync(stopCh, c.cacheSynced) {
		return fmt.Errorf("timed out waiting for cache to sync")
	}
	return nil
}

// Stop stops the controller.
func (c *Controller) Stop() {
	glog.Info("Stopping the SparkApplication controller")
	c.queue.ShutDown()
}

// Callback function called when a new SparkApplication object gets created.
func (c *Controller) onAdd(obj interface{}) {
	app := obj.(*v1beta2.SparkApplication)
	glog.Infof("SparkApplication %s/%s was added, enqueueing it for submission", app.Namespace, app.Name)
	c.enqueue(app)
}

func (c *Controller) onUpdate(oldObj, newObj interface{}) {
	oldApp := oldObj.(*v1beta2.SparkApplication)
	newApp := newObj.(*v1beta2.SparkApplication)

	// The informer will call this function on non-updated resources during resync, avoid
	// enqueuing unchanged applications, unless it has expired or is subject to retry.
	if oldApp.ResourceVersion == newApp.ResourceVersion && !c.hasApplicationExpired(newApp) && !shouldRetry(newApp) {
		return
	}

	// The spec has changed. This is currently best effort as we can potentially miss updates
	// and end up in an inconsistent state.
	if !equality.Semantic.DeepEqual(oldApp.Spec, newApp.Spec) {
		// Force-set the application status to Invalidating which handles clean-up and application re-run.
		if _, err := c.updateApplicationStatusWithRetries(newApp, func(status *v1beta2.SparkApplicationStatus) {
			status.AppState.State = v1beta2.InvalidatingState
		}); err != nil {
			c.recorder.Eventf(
				newApp,
				apiv1.EventTypeWarning,
				"SparkApplicationSpecUpdateFailed",
				"failed to process spec update for SparkApplication %s: %v",
				newApp.Name,
				err)
			return
		}

		c.recorder.Eventf(
			newApp,
			apiv1.EventTypeNormal,
			"SparkApplicationSpecUpdateProcessed",
			"Successfully processed spec update for SparkApplication %s",
			newApp.Name)
	}

	glog.V(2).Infof("SparkApplication %s/%s was updated, enqueueing it", newApp.Namespace, newApp.Name)
	c.enqueue(newApp)
}

func (c *Controller) onDelete(obj interface{}) {
	var app *v1beta2.SparkApplication
	switch obj.(type) {
	case *v1beta2.SparkApplication:
		app = obj.(*v1beta2.SparkApplication)
	case cache.DeletedFinalStateUnknown:
		deletedObj := obj.(cache.DeletedFinalStateUnknown).Obj
		app = deletedObj.(*v1beta2.SparkApplication)
	}

	if app != nil {
		c.handleSparkApplicationDeletion(app)
		c.recorder.Eventf(
			app,
			apiv1.EventTypeNormal,
			"SparkApplicationDeleted",
			"SparkApplication %s was deleted",
			app.Name)
	}
}

// runWorker runs a single controller worker.
func (c *Controller) runWorker() {
	defer utilruntime.HandleCrash()
	for c.processNextItem() {
	}
}

func (c *Controller) processNextItem() bool {
	key, quit := c.queue.Get()

	if quit {
		return false
	}
	defer c.queue.Done(key)

	glog.V(2).Infof("Starting processing key: %q", key)
	defer glog.V(2).Infof("Ending processing key: %q", key)
	err := c.syncSparkApplication(key.(string))
	if err == nil {
		// Successfully processed the key or the key was not found so tell the queue to stop tracking
		// history for your key. This will reset things like failure counts for per-item rate limiting.
		c.queue.Forget(key)
		return true
	}

	// There was a failure so be sure to report it. This method allows for pluggable error handling
	// which can be used for things like cluster-monitoring
	utilruntime.HandleError(fmt.Errorf("failed to sync SparkApplication %q: %v", key, err))
	return true
}

<<<<<<< HEAD
func (c *Controller) getExecutorPods(app *v1beta2.SparkApplication) ([]*apiv1.Pod, error) {
	matchLabels := getResourceLabels(app)
	matchLabels[config.SparkRoleLabel] = config.SparkExecutorRole
	// Fetch all the executor pods for the current run of the application.
	selector := labels.SelectorFromSet(labels.Set(matchLabels))
	pods, err := c.podLister.Pods(app.Namespace).List(selector)
	if err != nil {
		return nil, fmt.Errorf("failed to get pods for SparkApplication %s/%s: %v", app.Namespace, app.Name, err)
	}
	return pods, nil
=======
// Helper data structure to encapsulate current state of the driver pod.
type driverState struct {
	podName            string         // Name of the driver pod.
	sparkApplicationID string         // Spark application ID.
	nodeName           string         // Name of the node the driver pod runs on.
	podPhase           apiv1.PodPhase // Driver pod phase.
	completionTime     metav1.Time    // Time the driver completes.
	err                error          // Error if any found.
>>>>>>> 47219a33
}

func (c *Controller) getDriverPod(app *v1beta2.SparkApplication) (*apiv1.Pod, error) {
	pod, err := c.podLister.Pods(app.Namespace).Get(app.Status.DriverInfo.PodName)
	if err == nil {
		return pod, nil
	}
	if !errors.IsNotFound(err) {
		return nil, fmt.Errorf("failed to get driver pod %s: %v", app.Status.DriverInfo.PodName, err)
	}

	// The driver pod was not found in the informer cache, try getting it directly from the API server.
	pod, err = c.kubeClient.CoreV1().Pods(app.Namespace).Get(app.Status.DriverInfo.PodName, metav1.GetOptions{})
	if err == nil {
		return pod, nil
	}
	if !errors.IsNotFound(err) {
		return nil, fmt.Errorf("failed to get driver pod %s: %v", app.Status.DriverInfo.PodName, err)
	}
	// Driver pod was not found on the API server either.
	return nil, nil
}

// getAndUpdateDriverState finds the driver pod of the application
// and updates the driver state based on the current phase of the pod.
func (c *Controller) getAndUpdateDriverState(app *v1beta2.SparkApplication) error {
	// Either the driver pod doesn't exist yet or its name has not been updated.
	if app.Status.DriverInfo.PodName == "" {
		return fmt.Errorf("empty driver pod name with application state %s", app.Status.AppState.State)
	}

	driverPod, err := c.getDriverPod(app)
	if err != nil {
		return err
	}

	if driverPod == nil {
		app.Status.AppState.ErrorMessage = "Driver Pod not found"
		app.Status.AppState.State = v1beta2.FailingState
		app.Status.TerminationTime = metav1.Now()
		return nil
	}

	app.Status.SparkApplicationID = getSparkApplicationID(driverPod)
	driverState := podStatusToDriverState(driverPod.Status)

	if hasDriverTerminated(driverState) {
		if app.Status.TerminationTime.IsZero() {
			app.Status.TerminationTime = metav1.Now()
		}
		if driverState == v1beta2.DriverFailedState {
			state := getDriverContainerTerminatedState(driverPod.Status)
			if state != nil {
				if state.ExitCode != 0 {
					app.Status.AppState.ErrorMessage = fmt.Sprintf("driver container failed with ExitCode: %d, Reason: %s", state.ExitCode, state.Reason)
				}
			} else {
				app.Status.AppState.ErrorMessage = "driver container status missing"
			}
			// Fetch container ExitCode/Reason if Pod Failed.
			if pod.Status.Phase == apiv1.PodFailed {
				if len(pod.Status.ContainerStatuses) > 0 && pod.Status.ContainerStatuses[0].State.Terminated != nil {
					currentDriverState.err = fmt.Errorf("driver pod failed with ExitCode: %d, Reason: %s", pod.Status.ContainerStatuses[0].State.Terminated.ExitCode, pod.Status.ContainerStatuses[0].State.Terminated.Reason)
				} else {
					currentDriverState.err = fmt.Errorf("driver container status missing.")
				}
			}
		}
	}

	newState := driverStateToApplicationState(driverState)
	// Only record a driver event if the application state (derived from the driver pod phase) has changed.
	if newState != app.Status.AppState.State {
		c.recordDriverEvent(app, driverState, driverPod.Name)
		app.Status.AppState.State = newState
	}

	return nil
}

// getAndUpdateExecutorState lists the executor pods of the application
// and updates the executor state based on the current phase of the pods.
func (c *Controller) getAndUpdateExecutorState(app *v1beta2.SparkApplication) error {
	pods, err := c.getExecutorPods(app)
	if err != nil {
		return err
	}

	executorStateMap := make(map[string]v1beta2.ExecutorState)
	var executorApplicationID string
	for _, pod := range pods {
		if util.IsExecutorPod(pod) {
			newState := podPhaseToExecutorState(pod.Status.Phase)
			oldState, exists := app.Status.ExecutorState[pod.Name]
			// Only record an executor event if the executor state is new or it has changed.
			if !exists || newState != oldState {
				c.recordExecutorEvent(app, newState, pod.Name)
			}
			executorStateMap[pod.Name] = newState

			if executorApplicationID == "" {
				executorApplicationID = getSparkApplicationID(pod)
			}
		}
	}

<<<<<<< HEAD
=======
	if currentDriverState != nil {
		newState := driverPodPhaseToApplicationState(currentDriverState.podPhase)
		// Only record a driver event if the application state (derived from the driver pod phase) has changed.
		if newState != app.Status.AppState.State {
			c.recordDriverEvent(app, currentDriverState.podPhase, currentDriverState.podName)
		}
		if newState != v1beta1.UnknownState {
			app.Status.DriverInfo.PodName = currentDriverState.podName
			app.Status.SparkApplicationID = currentDriverState.sparkApplicationID
			if currentDriverState.nodeName != "" {
				if nodeIP := c.getNodeExternalIP(currentDriverState.nodeName); nodeIP != "" {
					app.Status.DriverInfo.WebUIAddress = fmt.Sprintf("%s:%d", nodeIP, app.Status.DriverInfo.WebUIPort)
				}
			}
			if app.Status.TerminationTime.IsZero() && !currentDriverState.completionTime.IsZero() {
				app.Status.TerminationTime = currentDriverState.completionTime
			}
			// Expose any errors to the users.
			if currentDriverState.err != nil {
				app.Status.AppState.ErrorMessage += currentDriverState.err.Error()
			}
		}
		app.Status.AppState.State = newState
	} else {
		glog.Warningf("driver not found for SparkApplication: %s/%s", app.Namespace, app.Name)
		// The application has not terminated and has a recorded driver Pod, but no driver Pod was found for it.
		// This is likely because the driver Pod was deleted. In this case, set the application state to FailingState.
		if app.Status.TerminationTime.IsZero() && app.Status.DriverInfo.PodName != "" {
			app.Status.AppState.ErrorMessage = "Driver Pod not found"
			app.Status.AppState.State = v1beta1.FailingState
			app.Status.TerminationTime = metav1.Now()
		}
	}

>>>>>>> 47219a33
	// ApplicationID label can be different on driver/executors. Prefer executor ApplicationID if set.
	// Refer https://issues.apache.org/jira/projects/SPARK/issues/SPARK-25922 for details.
	if executorApplicationID != "" {
		app.Status.SparkApplicationID = executorApplicationID
	}

	if app.Status.ExecutorState == nil {
		app.Status.ExecutorState = make(map[string]v1beta2.ExecutorState)
	}
	for name, execStatus := range executorStateMap {
		app.Status.ExecutorState[name] = execStatus
	}

	// Handle missing/deleted executors.
	for name, oldStatus := range app.Status.ExecutorState {
		_, exists := executorStateMap[name]
		if !isExecutorTerminated(oldStatus) && !exists && !isDriverRunning(app) {
			// If ApplicationState is SUCCEEDING, in other words, the driver pod has been completed
			// successfully. The executor pods terminate and are cleaned up, so we could not found
			// the executor pod, under this circumstances, we assume the executor pod are completed.
			if app.Status.AppState.State == v1beta2.SucceedingState {
				app.Status.ExecutorState[name] = v1beta2.ExecutorCompletedState
			} else {
				glog.Infof("Executor pod %s not found, assuming it was deleted.", name)
				app.Status.ExecutorState[name] = v1beta2.ExecutorFailedState
			}
		}
	}

	return nil
}

func (c *Controller) getAndUpdateAppState(app *v1beta2.SparkApplication) error {
	if err := c.getAndUpdateDriverState(app); err != nil {
		return err
	}
	if err := c.getAndUpdateExecutorState(app); err != nil {
		return err
	}
	return nil
}

func (c *Controller) handleSparkApplicationDeletion(app *v1beta2.SparkApplication) {
	// SparkApplication deletion requested, lets delete driver pod.
	if err := c.deleteSparkResources(app); err != nil {
		glog.Errorf("failed to delete resources associated with deleted SparkApplication %s/%s: %v", app.Namespace, app.Name, err)
	}
}

// ShouldRetry determines if SparkApplication in a given state should be retried.
func shouldRetry(app *v1beta2.SparkApplication) bool {
	switch app.Status.AppState.State {
	case v1beta2.SucceedingState:
		return app.Spec.RestartPolicy.Type == v1beta2.Always
	case v1beta2.FailingState:
		if app.Spec.RestartPolicy.Type == v1beta2.Always {
			return true
		} else if app.Spec.RestartPolicy.Type == v1beta2.OnFailure {
			// We retry if we haven't hit the retry limit.
			if app.Spec.RestartPolicy.OnFailureRetries != nil && app.Status.ExecutionAttempts <= *app.Spec.RestartPolicy.OnFailureRetries {
				return true
			}
		}
	case v1beta2.FailedSubmissionState:
		// We retry only if the RestartPolicy is Always. The Submission Job already retries upto the OnSubmissionFailureRetries specified.
		if app.Spec.RestartPolicy.Type == v1beta2.Always {
			return true
		}
	}
	return false
}

// State Machine for SparkApplication:
//+--------------------------------------------------------------------------------------------------------------------+
//|        +---------------------------------------------------------------------------------------------+             |
//|        |       +----------+                                                                          |             |
//|        |       |          |                                                                          |             |
//|        |       |          |                                                                          |             |
//|        |       |Submission|                                                                          |             |
//|        |  +---->  Failed  +----+------------------------------------------------------------------+  |             |
//|        |  |    |          |    |                                                                  |  |             |
//|        |  |    |          |    |                                                                  |  |             |
//|        |  |    +----^-----+    |  +-----------------------------------------+                     |  |             |
//|        |  |         |          |  |                                         |                     |  |             |
//|        |  |         |          |  |                                         |                     |  |             |
//|      +-+--+----+    |    +-----v--+-+          +----------+           +-----v-----+          +----v--v--+          |
//|      |         |    |    |          |          |          |           |           |          |          |          |
//|      |         |    |    |          |          |          |           |           |          |          |          |
//|      |   New   +---------> Submitted+----------> Running  +----------->  Failing  +---------->  Failed  |          |
//|      |         |    |    |          |          |          |           |           |          |          |          |
//|      |         |    |    |          |          |          |           |           |          |          |          |
//|      |         |    |    |          |          |          |           |           |          |          |          |
//|      +---------+    |    +----^-----+          +-----+----+           +-----+-----+          +----------+          |
//|                     |         |                      |                      |                                      |
//|                     |         |                      |                      |                                      |
//|    +------------+   |         |             +-------------------------------+                                      |
//|    |            |   |   +-----+-----+       |        |                +-----------+          +----------+          |
//|    |            |   |   |  Pending  |       |        |                |           |          |          |          |
//|    |            |   +---+   Rerun   <-------+        +---------------->Succeeding +---------->Completed |          |
//|    |Invalidating|       |           <-------+                         |           |          |          |          |
//|    |            +------->           |       |                         |           |          |          |          |
//|    |            |       |           |       |                         |           |          |          |          |
//|    |            |       +-----------+       |                         +-----+-----+          +----------+          |
//|    +------------+                           |                               |                                      |
//|                                             |                               |                                      |
//|                                             +-------------------------------+                                      |
//|                                                                                                                    |
//+--------------------------------------------------------------------------------------------------------------------+

func (c *Controller) syncSparkApplication(key string) error {
	namespace, name, err := cache.SplitMetaNamespaceKey(key)
	if err != nil {
		return fmt.Errorf("failed to get the namespace and name from key %s: %v", key, err)
	}
	app, err := c.getSparkApplication(namespace, name)
	if err != nil {
		return err
	}
	if app == nil {
		// SparkApplication not found.
		return nil
	}
	if !app.DeletionTimestamp.IsZero() {
		c.handleSparkApplicationDeletion(app)
		return nil
	}

	appToUpdate := app.DeepCopy()

	// Take action based on application state.
	switch appToUpdate.Status.AppState.State {
	case v1beta2.NewState:
		c.recordSparkApplicationEvent(appToUpdate)
		if err := c.validateSparkApplication(appToUpdate); err != nil {
			appToUpdate.Status.AppState.State = v1beta2.FailedState
			appToUpdate.Status.AppState.ErrorMessage = err.Error()
		} else {
			appToUpdate = c.submitSparkApplication(appToUpdate)
		}
	case v1beta2.PendingSubmissionState:
		// Check the status of the submission Job and set the application status accordingly.
		succeeded, completionTime, err := c.subJobManager.hasJobSucceeded(appToUpdate)

		if succeeded != nil {
			// Submission Job terminated in either success or failure.
			if *succeeded {
				c.createSparkUIResources(appToUpdate)
				appToUpdate.Status.AppState.State = v1beta2.SubmittedState
				appToUpdate.Status.ExecutionAttempts++
				if completionTime != nil {
					appToUpdate.Status.SubmissionTime = *completionTime
				}
				c.recordSparkApplicationEvent(appToUpdate)
			} else {
				// Since we delegate submission retries to the Kubernetes Job controller, the fact that the
				// submission Job failed means all the submission attempts failed. So we set the application
				// state to FailedSubmission, which is a terminal state.
				appToUpdate.Status.AppState.State = v1beta2.FailedSubmissionState
				if err != nil {
					// Propagate the error if the submission Job ended in failure after retries.
					appToUpdate.Status.AppState.ErrorMessage = err.Error()
				}
				c.recordSparkApplicationEvent(appToUpdate)
			}
		} else if err != nil {
			// Received an error trying to query the status of the Job.
			return err
		}
	case v1beta2.SucceedingState:
		// The current run of the application has completed, check if it needs to be restarted.
		if !shouldRetry(appToUpdate) {
			// Application is not subject to retry. Move to terminal CompletedState.
			appToUpdate.Status.AppState.State = v1beta2.CompletedState
			c.recordSparkApplicationEvent(appToUpdate)
		} else {
			if err := c.deleteSparkResources(appToUpdate); err != nil {
				glog.Errorf("failed to delete resources associated with SparkApplication %s/%s: %v",
					appToUpdate.Namespace, appToUpdate.Name, err)
				return err
			}
			appToUpdate.Status.AppState.State = v1beta2.PendingRerunState
		}
	case v1beta2.FailingState:
		if !shouldRetry(appToUpdate) {
			// Application is not subject to retry. Move to terminal FailedState.
			appToUpdate.Status.AppState.State = v1beta2.FailedState
			c.recordSparkApplicationEvent(appToUpdate)
		} else if hasRetryIntervalPassed(appToUpdate.Spec.RestartPolicy.OnFailureRetryInterval, appToUpdate.Status.ExecutionAttempts, appToUpdate.Status.TerminationTime) {
			if err := c.deleteSparkResources(appToUpdate); err != nil {
				glog.Errorf("failed to delete resources associated with SparkApplication %s/%s: %v",
					appToUpdate.Namespace, appToUpdate.Name, err)
				return err
			}
			appToUpdate.Status.AppState.State = v1beta2.PendingRerunState
		}
	case v1beta2.FailedSubmissionState:
		// Submission Job terminated in failure, check if the application needs to be retried.
		if !shouldRetry(appToUpdate) {
			// Application is not subject to retry. Move to terminal FailedState.
			appToUpdate.Status.AppState.State = v1beta2.FailedState
			c.recordSparkApplicationEvent(appToUpdate)
		} else {
			// Application is subject to retry. Move to PendingRerunState.
			appToUpdate.Status.AppState.ErrorMessage = ""
			appToUpdate.Status.AppState.State = v1beta2.PendingRerunState
		}
	case v1beta2.InvalidatingState:
		// Invalidate the current run and enqueue the SparkApplication for re-submission.
		if err := c.deleteSparkResources(appToUpdate); err != nil {
			glog.Errorf("failed to delete resources associated with SparkApplication %s/%s: %v",
				appToUpdate.Namespace, appToUpdate.Name, err)
			return err
		}
		c.clearStatus(&appToUpdate.Status)
		appToUpdate.Status.AppState.State = v1beta2.PendingRerunState
	case v1beta2.PendingRerunState:
		glog.V(2).Infof("SparkApplication %s/%s pending rerun", appToUpdate.Namespace, appToUpdate.Name)
		if c.validateSparkResourceDeletion(appToUpdate) {
			glog.V(2).Infof("Resources for SparkApplication %s/%s successfully deleted", appToUpdate.Namespace, appToUpdate.Name)
			c.recordSparkApplicationEvent(appToUpdate)
			c.clearStatus(&appToUpdate.Status)
			appToUpdate = c.submitSparkApplication(appToUpdate)
		}
	case v1beta2.SubmittedState, v1beta2.RunningState, v1beta2.UnknownState:
		if err := c.getAndUpdateAppState(appToUpdate); err != nil {
			return err
		}
	case v1beta2.CompletedState, v1beta2.FailedState:
		if c.hasApplicationExpired(app) {
			glog.Infof("Garbage collecting expired SparkApplication %s/%s", app.Namespace, app.Name)
			err := c.crdClient.SparkoperatorV1beta2().SparkApplications(app.Namespace).Delete(app.Name, metav1.NewDeleteOptions(0))
			if err != nil && !errors.IsNotFound(err) {
				return err
			}
			return nil
		}
	}

	if appToUpdate != nil {
		err = c.updateStatusAndExportMetrics(app, appToUpdate)
		if err != nil {
			glog.Errorf("failed to update SparkApplication %s/%s: %v", app.Namespace, app.Name, err)
			return err
		}
	}

	return nil
}

// Helper func to determine if we have waited enough to retry the SparkApplication.
func hasRetryIntervalPassed(retryInterval *int64, attemptsDone int32, lastEventTime metav1.Time) bool {
	glog.V(3).Infof("retryInterval: %d , lastEventTime: %v, attempsDone: %d", retryInterval, lastEventTime, attemptsDone)
	if retryInterval == nil || lastEventTime.IsZero() || attemptsDone <= 0 {
		return false
	}

	// Retry if we have waited at-least equal to attempts*RetryInterval since we do a linear back-off.
	interval := time.Duration(*retryInterval) * time.Second * time.Duration(attemptsDone)
	currentTime := time.Now()
	glog.V(3).Infof("currentTime is %v, interval is %v", currentTime, interval)
	if currentTime.After(lastEventTime.Add(interval)) {
		return true
	}
	return false
}

// submitSparkApplication creates a new submission for the given SparkApplication and submits it using spark-submit.
func (c *Controller) submitSparkApplication(app *v1beta2.SparkApplication) *v1beta2.SparkApplication {
	// Apply default values before submitting the application to run.
	v1beta2.SetSparkApplicationDefaults(app)

	if app.PrometheusMonitoringEnabled() {
		if err := configPrometheusMonitoring(app, c.kubeClient); err != nil {
			glog.Error(err)
		}
	}

	// Use batch scheduler to perform scheduling task before submitting.
	if needScheduling, scheduler := c.shouldDoBatchScheduling(app); needScheduling {
		err := scheduler.DoBatchSchedulingOnSubmission(app)
		if err != nil {
			glog.Errorf("failed to process batch scheduler BeforeSubmitSparkApplication with error %v", err)
			return app
		}
	}

	submissionID, driverPodName, err := c.subJobManager.createSubmissionJob(app)
	if err != nil {
		if !errors.IsAlreadyExists(err) {
			app.Status = v1beta2.SparkApplicationStatus{
				AppState: v1beta2.ApplicationState{
					State:        v1beta2.FailedSubmissionState,
					ErrorMessage: err.Error(),
				},
				SubmissionAttempts: app.Status.SubmissionAttempts + 1,
			}
		}
		c.recordSparkApplicationEvent(app)
		return app
	}

	glog.Infof("SparkApplication %s/%s has been submitted", app.Namespace, app.Name)
	app.Status = v1beta2.SparkApplicationStatus{
		SubmissionID:       submissionID,
		DriverInfo:         v1beta2.DriverInfo{PodName: driverPodName},
		AppState:           v1beta2.ApplicationState{State: v1beta2.PendingSubmissionState},
		SubmissionAttempts: app.Status.SubmissionAttempts + 1,
		ExecutionAttempts:  app.Status.ExecutionAttempts + 1,
	}

	c.recordSparkApplicationEvent(app)

	return app
}

func (c *Controller) createSparkUIResources(app *v1beta2.SparkApplication) {
	service, err := createSparkUIService(app, c.kubeClient)
	if err != nil {
		glog.Errorf("failed to create UI service for SparkApplication %s/%s: %v", app.Namespace, app.Name, err)
		return
	}

	app.Status.DriverInfo.WebUIServiceName = service.serviceName
	app.Status.DriverInfo.WebUIAddress = fmt.Sprintf("%s:%d", service.serviceIP, app.Status.DriverInfo.WebUIPort)
	app.Status.DriverInfo.WebUIPort = service.servicePort
	// Create UI Ingress if ingress-format is set.
	if c.ingressURLFormat != "" {
		ingress, err := createSparkUIIngress(app, *service, c.ingressURLFormat, c.kubeClient)
		if err != nil {
			glog.Errorf("failed to create UI Ingress for SparkApplication %s/%s: %v", app.Namespace, app.Name, err)
		} else {
			app.Status.DriverInfo.WebUIIngressAddress = ingress.ingressURL
			app.Status.DriverInfo.WebUIIngressName = ingress.ingressName
		}
	}
}

func (c *Controller) shouldDoBatchScheduling(app *v1beta2.SparkApplication) (bool, schedulerinterface.BatchScheduler) {
	if c.batchSchedulerMgr == nil || app.Spec.BatchScheduler == nil || *app.Spec.BatchScheduler == "" {
		return false, nil
	}

	scheduler, err := c.batchSchedulerMgr.GetScheduler(*app.Spec.BatchScheduler)
	if err != nil {
		glog.Errorf("failed to get batch scheduler for name %s", *app.Spec.BatchScheduler)
		return false, nil
	}
	return scheduler.ShouldSchedule(app), scheduler
}

func (c *Controller) updateApplicationStatusWithRetries(
	original *v1beta2.SparkApplication,
	updateFunc func(status *v1beta2.SparkApplicationStatus)) (*v1beta2.SparkApplication, error) {
	toUpdate := original.DeepCopy()
	updateErr := wait.ExponentialBackoff(retry.DefaultBackoff, func() (ok bool, err error) {
		updateFunc(&toUpdate.Status)
		if equality.Semantic.DeepEqual(original.Status, toUpdate.Status) {
			return true, nil
		}

		toUpdate, err = c.crdClient.SparkoperatorV1beta2().SparkApplications(original.Namespace).UpdateStatus(toUpdate)
		if err == nil {
			return true, nil
		}
		if !errors.IsConflict(err) {
			return false, err
		}

		// There was a conflict updating the SparkApplication, fetch the latest version from the API server.
		toUpdate, err = c.crdClient.SparkoperatorV1beta2().SparkApplications(original.Namespace).Get(original.Name, metav1.GetOptions{})
		if err != nil {
			glog.Errorf("failed to get SparkApplication %s/%s: %v", original.Namespace, original.Name, err)
			return false, err
		}

		// Retry with the latest version.
		return false, nil
	})

	if updateErr != nil {
		glog.Errorf("failed to update SparkApplication %s/%s: %v", original.Namespace, original.Name, updateErr)
		return nil, updateErr
	}

	return toUpdate, nil
}

// updateStatusAndExportMetrics updates the status of the SparkApplication and export the metrics.
func (c *Controller) updateStatusAndExportMetrics(oldApp, newApp *v1beta2.SparkApplication) error {
	// Skip update if nothing changed.
	if equality.Semantic.DeepEqual(oldApp.Status, newApp.Status) {
		return nil
	}

	oldStatusJSON, err := printStatus(&oldApp.Status)
	if err != nil {
		return err
	}
	newStatusJSON, err := printStatus(&newApp.Status)
	if err != nil {
		return err
	}

	glog.V(2).Infof("Update the status of SparkApplication %s/%s from:\n%s\nto:\n%s", newApp.Namespace, newApp.Name, oldStatusJSON, newStatusJSON)
	updatedApp, err := c.updateApplicationStatusWithRetries(oldApp, func(status *v1beta2.SparkApplicationStatus) {
		*status = newApp.Status
	})
	if err != nil {
		return err
	}

	// Export metrics if the update was successful.
	if c.metrics != nil {
		c.metrics.exportMetrics(oldApp, updatedApp)
	}

	return nil
}

func (c *Controller) getSparkApplication(namespace string, name string) (*v1beta2.SparkApplication, error) {
	app, err := c.applicationLister.SparkApplications(namespace).Get(name)
	if err != nil {
		if errors.IsNotFound(err) {
			return nil, nil
		}
		return nil, err
	}
	return app, nil
}

// Delete the driver pod and optional UI resources (Service/Ingress) created for the application.
func (c *Controller) deleteSparkResources(app *v1beta2.SparkApplication) error {
	err := c.subJobManager.deleteSubmissionJob(app)
	if err != nil && !errors.IsNotFound(err) {
		return err
	}

	driverPodName := app.Status.DriverInfo.PodName
	// Derive the driver pod name in case the driver pod name was not recorded in the status,
	// which could happen if the status update right after submission failed.
	if driverPodName == "" {
		driverPodName = getDriverPodName(app)
	}

	glog.V(2).Infof("Deleting pod %s in namespace %s", driverPodName, app.Namespace)
	err = c.kubeClient.CoreV1().Pods(app.Namespace).Delete(driverPodName, &metav1.DeleteOptions{})
	if err != nil && !errors.IsNotFound(err) {
		return err
	}

	sparkUIServiceName := app.Status.DriverInfo.WebUIServiceName
	if sparkUIServiceName != "" {
		glog.V(2).Infof("Deleting Spark UI Service %s in namespace %s", sparkUIServiceName, app.Namespace)
		err := c.kubeClient.CoreV1().Services(app.Namespace).Delete(sparkUIServiceName, metav1.NewDeleteOptions(0))
		if err != nil && !errors.IsNotFound(err) {
			return err
		}
	}

	sparkUIIngressName := app.Status.DriverInfo.WebUIIngressName
	if sparkUIIngressName != "" {
		glog.V(2).Infof("Deleting Spark UI Ingress %s in namespace %s", sparkUIIngressName, app.Namespace)
		err := c.kubeClient.ExtensionsV1beta1().Ingresses(app.Namespace).Delete(sparkUIIngressName, metav1.NewDeleteOptions(0))
		if err != nil && !errors.IsNotFound(err) {
			return err
		}
	}

	return nil
}

func (c *Controller) validateSparkApplication(app *v1beta2.SparkApplication) error {
	appSpec := app.Spec
	driverSpec := appSpec.Driver
	executorSpec := appSpec.Executor
	if appSpec.NodeSelector != nil && (driverSpec.NodeSelector != nil || executorSpec.NodeSelector != nil) {
		return fmt.Errorf("NodeSelector property can be defined at SparkApplication or at any of Driver,Executor")
	}

	return nil
}

// Validate that any Spark resources (driver/Service/Ingress) created for the application have been deleted.
func (c *Controller) validateSparkResourceDeletion(app *v1beta2.SparkApplication) bool {
	_, err := c.subJobManager.getSubmissionJob(app)
	if err == nil || !errors.IsNotFound(err) {
		return false
	}

	driverPodName := app.Status.DriverInfo.PodName
	// Derive the driver pod name in case the driver pod name was not recorded in the status,
	// which could happen if the status update right after submission failed.
	if driverPodName == "" {
		driverPodName = getDriverPodName(app)
	}
	_, err = c.kubeClient.CoreV1().Pods(app.Namespace).Get(driverPodName, metav1.GetOptions{})
	if err == nil || !errors.IsNotFound(err) {
		return false
	}

	sparkUIServiceName := app.Status.DriverInfo.WebUIServiceName
	if sparkUIServiceName != "" {
		_, err := c.kubeClient.CoreV1().Services(app.Namespace).Get(sparkUIServiceName, metav1.GetOptions{})
		if err == nil || !errors.IsNotFound(err) {
			return false
		}
	}

	sparkUIIngressName := app.Status.DriverInfo.WebUIIngressName
	if sparkUIIngressName != "" {
		_, err := c.kubeClient.ExtensionsV1beta1().Ingresses(app.Namespace).Get(sparkUIIngressName, metav1.GetOptions{})
		if err == nil || !errors.IsNotFound(err) {
			return false
		}
	}

	return true
}

func (c *Controller) enqueue(obj interface{}) {
	key, err := keyFunc(obj)
	if err != nil {
		glog.Errorf("failed to get key for %v: %v", obj, err)
		return
	}

	c.queue.AddRateLimited(key)
}

func (c *Controller) recordSparkApplicationEvent(app *v1beta2.SparkApplication) {
	switch app.Status.AppState.State {
	case v1beta2.NewState:
		c.recorder.Eventf(
			app,
			apiv1.EventTypeNormal,
			"SparkApplicationAdded",
			"SparkApplication %s was added, enqueuing it for submission",
			app.Name)
	case v1beta2.PendingSubmissionState:
		c.recorder.Eventf(
			app,
			apiv1.EventTypeNormal,
			"SubmissionJobCreated",
			"Submission Job for SparkApplication %s was created",
			app.Name)
	case v1beta2.SubmittedState:
		c.recorder.Eventf(
			app,
			apiv1.EventTypeNormal,
			"SparkApplicationSubmitted",
			"SparkApplication %s was submitted successfully",
			app.Name)
	case v1beta2.FailedSubmissionState:
		c.recorder.Eventf(
			app,
			apiv1.EventTypeWarning,
			"SparkApplicationSubmissionFailed",
			"failed to submit SparkApplication %s: %s",
			app.Name,
			app.Status.AppState.ErrorMessage)
	case v1beta2.CompletedState:
		c.recorder.Eventf(
			app,
			apiv1.EventTypeNormal,
			"SparkApplicationCompleted",
			"SparkApplication %s completed",
			app.Name)
	case v1beta2.FailedState:
		c.recorder.Eventf(
			app,
			apiv1.EventTypeWarning,
			"SparkApplicationFailed",
			"SparkApplication %s failed: %s",
			app.Name,
			app.Status.AppState.ErrorMessage)
	case v1beta2.PendingRerunState:
		c.recorder.Eventf(
			app,
			apiv1.EventTypeWarning,
			"SparkApplicationPendingRerun",
			"SparkApplication %s is pending rerun",
			app.Name)
	}
}

func (c *Controller) recordDriverEvent(app *v1beta2.SparkApplication, phase v1beta2.DriverState, name string) {
	switch phase {
	case v1beta2.DriverCompletedState:
		c.recorder.Eventf(app, apiv1.EventTypeNormal, "SparkDriverCompleted", "Driver %s completed", name)
	case v1beta2.DriverPendingState:
		c.recorder.Eventf(app, apiv1.EventTypeNormal, "SparkDriverPending", "Driver %s is pending", name)
	case v1beta2.DriverRunningState:
		c.recorder.Eventf(app, apiv1.EventTypeNormal, "SparkDriverRunning", "Driver %s is running", name)
	case v1beta2.DriverFailedState:
		c.recorder.Eventf(app, apiv1.EventTypeWarning, "SparkDriverFailed", "Driver %s failed", name)
	case v1beta2.DriverUnknownState:
		c.recorder.Eventf(app, apiv1.EventTypeWarning, "SparkDriverUnknownState", "Driver %s in unknown state", name)
	}
}

func (c *Controller) recordExecutorEvent(app *v1beta2.SparkApplication, state v1beta2.ExecutorState, name string) {
	switch state {
	case v1beta2.ExecutorCompletedState:
		c.recorder.Eventf(app, apiv1.EventTypeNormal, "SparkExecutorCompleted", "Executor %s completed", name)
	case v1beta2.ExecutorPendingState:
		c.recorder.Eventf(app, apiv1.EventTypeNormal, "SparkExecutorPending", "Executor %s is pending", name)
	case v1beta2.ExecutorRunningState:
		c.recorder.Eventf(app, apiv1.EventTypeNormal, "SparkExecutorRunning", "Executor %s is running", name)
	case v1beta2.ExecutorFailedState:
		c.recorder.Eventf(app, apiv1.EventTypeWarning, "SparkExecutorFailed", "Executor %s failed", name)
	case v1beta2.ExecutorUnknownState:
		c.recorder.Eventf(app, apiv1.EventTypeWarning, "SparkExecutorUnknownState", "Executor %s in unknown state", name)
	}
}

func (c *Controller) clearStatus(status *v1beta2.SparkApplicationStatus) {
	if status.AppState.State == v1beta2.InvalidatingState {
		status.SparkApplicationID = ""
		status.SubmissionAttempts = 0
		status.ExecutionAttempts = 0
		status.SubmissionTime = metav1.Time{}
		status.TerminationTime = metav1.Time{}
		status.AppState.ErrorMessage = ""
		status.ExecutorState = nil
	} else if status.AppState.State == v1beta2.PendingRerunState {
		status.SparkApplicationID = ""
		status.SubmissionAttempts = 0
		status.DriverInfo = v1beta2.DriverInfo{}
		status.AppState.ErrorMessage = ""
		status.ExecutorState = nil
	}
}

func (c *Controller) hasApplicationExpired(app *v1beta2.SparkApplication) bool {
	// The application has no TTL defined and will never expire.
	if app.Spec.TimeToLiveSeconds == nil {
		return false
	}

	ttl := time.Duration(*app.Spec.TimeToLiveSeconds) * time.Second
	now := time.Now()
	if !app.Status.TerminationTime.IsZero() && now.Sub(app.Status.TerminationTime.Time) > ttl {
		return true
	}

	return false
}<|MERGE_RESOLUTION|>--- conflicted
+++ resolved
@@ -278,7 +278,6 @@
 	return true
 }
 
-<<<<<<< HEAD
 func (c *Controller) getExecutorPods(app *v1beta2.SparkApplication) ([]*apiv1.Pod, error) {
 	matchLabels := getResourceLabels(app)
 	matchLabels[config.SparkRoleLabel] = config.SparkExecutorRole
@@ -289,16 +288,6 @@
 		return nil, fmt.Errorf("failed to get pods for SparkApplication %s/%s: %v", app.Namespace, app.Name, err)
 	}
 	return pods, nil
-=======
-// Helper data structure to encapsulate current state of the driver pod.
-type driverState struct {
-	podName            string         // Name of the driver pod.
-	sparkApplicationID string         // Spark application ID.
-	nodeName           string         // Name of the node the driver pod runs on.
-	podPhase           apiv1.PodPhase // Driver pod phase.
-	completionTime     metav1.Time    // Time the driver completes.
-	err                error          // Error if any found.
->>>>>>> 47219a33
 }
 
 func (c *Controller) getDriverPod(app *v1beta2.SparkApplication) (*apiv1.Pod, error) {
@@ -405,43 +394,6 @@
 		}
 	}
 
-<<<<<<< HEAD
-=======
-	if currentDriverState != nil {
-		newState := driverPodPhaseToApplicationState(currentDriverState.podPhase)
-		// Only record a driver event if the application state (derived from the driver pod phase) has changed.
-		if newState != app.Status.AppState.State {
-			c.recordDriverEvent(app, currentDriverState.podPhase, currentDriverState.podName)
-		}
-		if newState != v1beta1.UnknownState {
-			app.Status.DriverInfo.PodName = currentDriverState.podName
-			app.Status.SparkApplicationID = currentDriverState.sparkApplicationID
-			if currentDriverState.nodeName != "" {
-				if nodeIP := c.getNodeExternalIP(currentDriverState.nodeName); nodeIP != "" {
-					app.Status.DriverInfo.WebUIAddress = fmt.Sprintf("%s:%d", nodeIP, app.Status.DriverInfo.WebUIPort)
-				}
-			}
-			if app.Status.TerminationTime.IsZero() && !currentDriverState.completionTime.IsZero() {
-				app.Status.TerminationTime = currentDriverState.completionTime
-			}
-			// Expose any errors to the users.
-			if currentDriverState.err != nil {
-				app.Status.AppState.ErrorMessage += currentDriverState.err.Error()
-			}
-		}
-		app.Status.AppState.State = newState
-	} else {
-		glog.Warningf("driver not found for SparkApplication: %s/%s", app.Namespace, app.Name)
-		// The application has not terminated and has a recorded driver Pod, but no driver Pod was found for it.
-		// This is likely because the driver Pod was deleted. In this case, set the application state to FailingState.
-		if app.Status.TerminationTime.IsZero() && app.Status.DriverInfo.PodName != "" {
-			app.Status.AppState.ErrorMessage = "Driver Pod not found"
-			app.Status.AppState.State = v1beta1.FailingState
-			app.Status.TerminationTime = metav1.Now()
-		}
-	}
-
->>>>>>> 47219a33
 	// ApplicationID label can be different on driver/executors. Prefer executor ApplicationID if set.
 	// Refer https://issues.apache.org/jira/projects/SPARK/issues/SPARK-25922 for details.
 	if executorApplicationID != "" {
