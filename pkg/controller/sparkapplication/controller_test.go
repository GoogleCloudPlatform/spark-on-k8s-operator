/*
Copyright 2017 Google LLC

Licensed under the Apache License, Version 2.0 (the "License");
you may not use this file except in compliance with the License.
You may obtain a copy of the License at

    https://www.apache.org/licenses/LICENSE-2.0

Unless required by applicable law or agreed to in writing, software
distributed under the License is distributed on an "AS IS" BASIS,
WITHOUT WARRANTIES OR CONDITIONS OF ANY KIND, either express or implied.
See the License for the specific language governing permissions and
limitations under the License.
*/

package sparkapplication

import (
	"testing"
	"time"

	"github.com/prometheus/client_golang/prometheus"
	prometheus_model "github.com/prometheus/client_model/go"
	"github.com/stretchr/testify/assert"
<<<<<<< HEAD
=======
	apiv1 "k8s.io/api/core/v1"
	"k8s.io/apimachinery/pkg/api/errors"
>>>>>>> 86ee076a
	metav1 "k8s.io/apimachinery/pkg/apis/meta/v1"

<<<<<<< HEAD
	"github.com/GoogleCloudPlatform/spark-on-k8s-operator/pkg/apis/sparkoperator.k8s.io/v1beta1"
)

=======
	"github.com/GoogleCloudPlatform/spark-on-k8s-operator/pkg/apis/sparkoperator.k8s.io/v1beta2"
	crdclientfake "github.com/GoogleCloudPlatform/spark-on-k8s-operator/pkg/client/clientset/versioned/fake"
	crdinformers "github.com/GoogleCloudPlatform/spark-on-k8s-operator/pkg/client/informers/externalversions"
	"github.com/GoogleCloudPlatform/spark-on-k8s-operator/pkg/config"
	"github.com/GoogleCloudPlatform/spark-on-k8s-operator/pkg/util"
)

func newFakeController(app *v1beta2.SparkApplication, pods ...*apiv1.Pod) (*Controller, *record.FakeRecorder) {
	crdclientfake.AddToScheme(scheme.Scheme)
	crdClient := crdclientfake.NewSimpleClientset()
	kubeClient := kubeclientfake.NewSimpleClientset()
	informerFactory := crdinformers.NewSharedInformerFactory(crdClient, 0*time.Second)
	recorder := record.NewFakeRecorder(3)

	kubeClient.CoreV1().Nodes().Create(&apiv1.Node{
		ObjectMeta: metav1.ObjectMeta{
			Name: "node1",
		},
		Status: apiv1.NodeStatus{
			Addresses: []apiv1.NodeAddress{
				{
					Type:    apiv1.NodeExternalIP,
					Address: "12.34.56.78",
				},
			},
		},
	})

	podInformerFactory := informers.NewSharedInformerFactory(kubeClient, 0*time.Second)
	controller := newSparkApplicationController(crdClient, kubeClient, informerFactory, podInformerFactory, recorder,
		&util.MetricConfig{}, "", nil)

	informer := informerFactory.Sparkoperator().V1beta2().SparkApplications().Informer()
	if app != nil {
		informer.GetIndexer().Add(app)
	}

	podInformer := podInformerFactory.Core().V1().Pods().Informer()
	for _, pod := range pods {
		if pod != nil {
			podInformer.GetIndexer().Add(pod)
		}
	}
	return controller, recorder
}

func TestOnAdd(t *testing.T) {
	ctrl, _ := newFakeController(nil)

	app := &v1beta2.SparkApplication{
		ObjectMeta: metav1.ObjectMeta{
			Name:      "foo",
			Namespace: "default",
		},
		Status: v1beta2.SparkApplicationStatus{},
	}
	ctrl.onAdd(app)

	item, _ := ctrl.queue.Get()
	defer ctrl.queue.Done(item)
	key, ok := item.(string)
	assert.True(t, ok)
	expectedKey, _ := cache.MetaNamespaceKeyFunc(app)
	assert.Equal(t, expectedKey, key)
	ctrl.queue.Forget(item)
}

func TestOnUpdate(t *testing.T) {
	ctrl, recorder := newFakeController(nil)

	appTemplate := &v1beta2.SparkApplication{
		ObjectMeta: metav1.ObjectMeta{
			Name:            "foo",
			Namespace:       "default",
			ResourceVersion: "1",
		},
		Spec: v1beta2.SparkApplicationSpec{
			Mode:  v1beta2.ClusterMode,
			Image: stringptr("foo-image:v1"),
			Executor: v1beta2.ExecutorSpec{
				Instances: int32ptr(1),
			},
		},
	}

	// Case1: Same Spec.
	copyWithSameSpec := appTemplate.DeepCopy()
	copyWithSameSpec.Status.ExecutionAttempts = 3
	copyWithSameSpec.ResourceVersion = "2"

	ctrl.onUpdate(appTemplate, copyWithSameSpec)

	// Verify that the SparkApplication was enqueued but no spec update events fired.
	item, _ := ctrl.queue.Get()
	key, ok := item.(string)
	assert.True(t, ok)
	expectedKey, _ := cache.MetaNamespaceKeyFunc(appTemplate)
	assert.Equal(t, expectedKey, key)
	ctrl.queue.Forget(item)
	ctrl.queue.Done(item)
	assert.Equal(t, 0, len(recorder.Events))

	// Case2: Spec update failed.
	copyWithSpecUpdate := appTemplate.DeepCopy()
	copyWithSpecUpdate.Spec.Image = stringptr("foo-image:v2")
	copyWithSpecUpdate.ResourceVersion = "2"

	ctrl.onUpdate(appTemplate, copyWithSpecUpdate)

	// Verify that ppdate failed due to non-existance of SparkApplication.
	assert.Equal(t, 1, len(recorder.Events))
	event := <-recorder.Events
	assert.True(t, strings.Contains(event, "SparkApplicationSpecUpdateFailed"))

	// Case3: Spec update successful.
	ctrl.crdClient.SparkoperatorV1beta2().SparkApplications(appTemplate.Namespace).Create(appTemplate)
	ctrl.onUpdate(appTemplate, copyWithSpecUpdate)

	// Verify App was enqueued.
	item, _ = ctrl.queue.Get()
	key, ok = item.(string)
	assert.True(t, ok)
	expectedKey, _ = cache.MetaNamespaceKeyFunc(appTemplate)
	assert.Equal(t, expectedKey, key)
	ctrl.queue.Forget(item)
	ctrl.queue.Done(item)
	// Verify that update was succeeded.
	assert.Equal(t, 1, len(recorder.Events))
	event = <-recorder.Events
	assert.True(t, strings.Contains(event, "SparkApplicationSpecUpdateProcessed"))

	// Verify the SparkApplication state was updated to InvalidatingState.
	app, err := ctrl.crdClient.SparkoperatorV1beta2().SparkApplications(appTemplate.Namespace).Get(appTemplate.Name, metav1.GetOptions{})
	assert.Nil(t, err)
	assert.Equal(t, v1beta2.InvalidatingState, app.Status.AppState.State)
}

func TestOnDelete(t *testing.T) {
	ctrl, recorder := newFakeController(nil)

	app := &v1beta2.SparkApplication{
		ObjectMeta: metav1.ObjectMeta{
			Name:      "foo",
			Namespace: "default",
		},
		Status: v1beta2.SparkApplicationStatus{},
	}
	ctrl.onAdd(app)
	ctrl.queue.Get()

	ctrl.onDelete(app)
	ctrl.queue.ShutDown()
	item, _ := ctrl.queue.Get()
	defer ctrl.queue.Done(item)
	assert.True(t, item == nil)
	event := <-recorder.Events
	assert.True(t, strings.Contains(event, "SparkApplicationDeleted"))
	ctrl.queue.Forget(item)
}

func TestHelperProcessFailure(t *testing.T) {
	if os.Getenv("GO_WANT_HELPER_PROCESS") != "1" {
		return
	}
	os.Exit(2)
}

func TestHelperProcessSuccess(t *testing.T) {
	if os.Getenv("GO_WANT_HELPER_PROCESS") != "1" {
		return
	}
	os.Exit(0)
}

>>>>>>> 86ee076a
func fetchCounterValue(m *prometheus.CounterVec, labels map[string]string) float64 {
	pb := &prometheus_model.Metric{}
	m.With(labels).Write(pb)

	return pb.GetCounter().GetValue()
}

type metrics struct {
	submitMetricCount  float64
	runningMetricCount float64
	successMetricCount float64
	failedMetricCount  float64
}

type executorMetrics struct {
	runningMetricCount float64
	successMetricCount float64
	failedMetricCount  float64
}

<<<<<<< HEAD
=======
func TestSyncSparkApplication_SubmissionFailed(t *testing.T) {
	os.Setenv(sparkHomeEnvVar, "/spark")
	os.Setenv(kubernetesServiceHostEnvVar, "localhost")
	os.Setenv(kubernetesServicePortEnvVar, "443")

	restartPolicyOnFailure := v1beta2.RestartPolicy{
		Type:                             v1beta2.OnFailure,
		OnFailureRetries:                 int32ptr(1),
		OnFailureRetryInterval:           int64ptr(100),
		OnSubmissionFailureRetryInterval: int64ptr(100),
		OnSubmissionFailureRetries:       int32ptr(1),
	}
	app := &v1beta2.SparkApplication{
		ObjectMeta: metav1.ObjectMeta{
			Name:      "foo",
			Namespace: "default",
		},
		Spec: v1beta2.SparkApplicationSpec{
			RestartPolicy: restartPolicyOnFailure,
		},
		Status: v1beta2.SparkApplicationStatus{
			AppState: v1beta2.ApplicationState{
				State:        v1beta2.NewState,
				ErrorMessage: "",
			},
		},
	}

	ctrl, recorder := newFakeController(app)
	_, err := ctrl.crdClient.SparkoperatorV1beta2().SparkApplications(app.Namespace).Create(app)
	if err != nil {
		t.Fatal(err)
	}

	execCommand = func(command string, args ...string) *exec.Cmd {
		cs := []string{"-test.run=TestHelperProcessFailure", "--", command}
		cs = append(cs, args...)
		cmd := exec.Command(os.Args[0], cs...)
		cmd.Env = []string{"GO_WANT_HELPER_PROCESS=1"}
		return cmd
	}

	// Attempt 1
	err = ctrl.syncSparkApplication("default/foo")
	updatedApp, err := ctrl.crdClient.SparkoperatorV1beta2().SparkApplications(app.Namespace).Get(app.Name, metav1.GetOptions{})

	assert.Equal(t, v1beta2.FailedSubmissionState, updatedApp.Status.AppState.State)
	assert.Equal(t, int32(1), updatedApp.Status.SubmissionAttempts)
	assert.Equal(t, float64(0), fetchCounterValue(ctrl.metrics.sparkAppSubmitCount, map[string]string{}))
	assert.Equal(t, float64(1), fetchCounterValue(ctrl.metrics.sparkAppFailedSubmissionCount, map[string]string{}))

	event := <-recorder.Events
	assert.True(t, strings.Contains(event, "SparkApplicationAdded"))
	event = <-recorder.Events
	assert.True(t, strings.Contains(event, "SparkApplicationSubmissionFailed"))

	// Attempt 2: Retry again.
	updatedApp.Status.LastSubmissionAttemptTime = metav1.Time{Time: metav1.Now().Add(-100 * time.Second)}
	ctrl, recorder = newFakeController(updatedApp)
	_, err = ctrl.crdClient.SparkoperatorV1beta2().SparkApplications(app.Namespace).Create(updatedApp)
	if err != nil {
		t.Fatal(err)
	}
	err = ctrl.syncSparkApplication("default/foo")

	// Verify that the application failed again.
	updatedApp, err = ctrl.crdClient.SparkoperatorV1beta2().SparkApplications(app.Namespace).Get(app.Name, metav1.GetOptions{})
	assert.Nil(t, err)
	assert.Equal(t, v1beta2.FailedSubmissionState, updatedApp.Status.AppState.State)
	assert.Equal(t, int32(2), updatedApp.Status.SubmissionAttempts)
	assert.Equal(t, float64(0), fetchCounterValue(ctrl.metrics.sparkAppSubmitCount, map[string]string{}))

	event = <-recorder.Events
	assert.True(t, strings.Contains(event, "SparkApplicationSubmissionFailed"))

	// Attempt 3: No more retries.
	updatedApp.Status.LastSubmissionAttemptTime = metav1.Time{Time: metav1.Now().Add(-100 * time.Second)}
	ctrl, recorder = newFakeController(updatedApp)
	_, err = ctrl.crdClient.SparkoperatorV1beta2().SparkApplications(app.Namespace).Create(updatedApp)
	if err != nil {
		t.Fatal(err)
	}
	err = ctrl.syncSparkApplication("default/foo")

	// Verify that the application failed again.
	updatedApp, err = ctrl.crdClient.SparkoperatorV1beta2().SparkApplications(app.Namespace).Get(app.Name, metav1.GetOptions{})
	assert.Nil(t, err)
	assert.Equal(t, v1beta2.FailedState, updatedApp.Status.AppState.State)
	// No more submission attempts made.
	assert.Equal(t, int32(2), updatedApp.Status.SubmissionAttempts)
}

func TestValidateDetectsNodeSelectorSuccessNoSelector(t *testing.T) {
	ctrl, _ := newFakeController(nil)

	app := &v1beta2.SparkApplication{
		ObjectMeta: metav1.ObjectMeta{
			Name:      "foo",
			Namespace: "default",
		},
	}

	err := ctrl.validateSparkApplication(app)
	assert.Nil(t, err)
}

func TestValidateDetectsNodeSelectorSuccessNodeSelectorAtAppLevel(t *testing.T) {
	ctrl, _ := newFakeController(nil)

	app := &v1beta2.SparkApplication{
		ObjectMeta: metav1.ObjectMeta{
			Name:      "foo",
			Namespace: "default",
		},
		Spec: v1beta2.SparkApplicationSpec{
			NodeSelector: map[string]string{"mynode": "mygift"},
		},
	}

	err := ctrl.validateSparkApplication(app)
	assert.Nil(t, err)
}

func TestValidateDetectsNodeSelectorSuccessNodeSelectorAtPodLevel(t *testing.T) {
	ctrl, _ := newFakeController(nil)

	app := &v1beta2.SparkApplication{
		ObjectMeta: metav1.ObjectMeta{
			Name:      "foo",
			Namespace: "default",
		},
		Spec: v1beta2.SparkApplicationSpec{
			Driver: v1beta2.DriverSpec{
				SparkPodSpec: v1beta2.SparkPodSpec{
					NodeSelector: map[string]string{"mynode": "mygift"},
				},
			},
		},
	}

	err := ctrl.validateSparkApplication(app)
	assert.Nil(t, err)

	app.Spec.Executor = v1beta2.ExecutorSpec{
		SparkPodSpec: v1beta2.SparkPodSpec{
			NodeSelector: map[string]string{"mynode": "mygift"},
		},
	}

	err = ctrl.validateSparkApplication(app)
	assert.Nil(t, err)
}

func TestValidateDetectsNodeSelectorFailsAppAndPodLevel(t *testing.T) {
	ctrl, _ := newFakeController(nil)

	app := &v1beta2.SparkApplication{
		ObjectMeta: metav1.ObjectMeta{
			Name:      "foo",
			Namespace: "default",
		},
		Spec: v1beta2.SparkApplicationSpec{
			NodeSelector: map[string]string{"mynode": "mygift"},
			Driver: v1beta2.DriverSpec{
				SparkPodSpec: v1beta2.SparkPodSpec{
					NodeSelector: map[string]string{"mynode": "mygift"},
				},
			},
		},
	}

	err := ctrl.validateSparkApplication(app)
	assert.NotNil(t, err)

	app.Spec.Executor = v1beta2.ExecutorSpec{
		SparkPodSpec: v1beta2.SparkPodSpec{
			NodeSelector: map[string]string{"mynode": "mygift"},
		},
	}

	err = ctrl.validateSparkApplication(app)
	assert.NotNil(t, err)
}

>>>>>>> 86ee076a
func TestShouldRetry(t *testing.T) {
	type testcase struct {
		app         *v1beta2.SparkApplication
		shouldRetry bool
	}

	testFn := func(test testcase, t *testing.T) {
		shouldRetry := shouldRetry(test.app)
		assert.Equal(t, test.shouldRetry, shouldRetry)
	}

	restartPolicyAlways := v1beta2.RestartPolicy{
		Type:                             v1beta2.Always,
		OnSubmissionFailureRetryInterval: int64ptr(100),
		OnFailureRetryInterval:           int64ptr(100),
	}

	restartPolicyNever := v1beta2.RestartPolicy{
		Type: v1beta2.Never,
	}

	restartPolicyOnFailure := v1beta2.RestartPolicy{
		Type:                             v1beta2.OnFailure,
		OnFailureRetries:                 int32ptr(1),
		OnFailureRetryInterval:           int64ptr(100),
		OnSubmissionFailureRetryInterval: int64ptr(100),
		OnSubmissionFailureRetries:       int32ptr(2),
	}

	testcases := []testcase{
		{
			app: &v1beta2.SparkApplication{
				ObjectMeta: metav1.ObjectMeta{
					Name:      "foo",
					Namespace: "default",
				}},
			shouldRetry: false,
		},
		{
			app: &v1beta2.SparkApplication{
				ObjectMeta: metav1.ObjectMeta{
					Name:      "foo",
					Namespace: "default",
				},
				Spec: v1beta2.SparkApplicationSpec{
					RestartPolicy: restartPolicyAlways,
				},
				Status: v1beta2.SparkApplicationStatus{
					AppState: v1beta2.ApplicationState{
						State: v1beta2.SucceedingState,
					},
				},
			},
			shouldRetry: true,
		},
		{
			app: &v1beta2.SparkApplication{
				ObjectMeta: metav1.ObjectMeta{
					Name:      "foo",
					Namespace: "default",
				},
				Spec: v1beta2.SparkApplicationSpec{
					RestartPolicy: restartPolicyOnFailure,
				},
				Status: v1beta2.SparkApplicationStatus{
					AppState: v1beta2.ApplicationState{
						State: v1beta2.SucceedingState,
					},
				},
			},
			shouldRetry: false,
		},
		{
			app: &v1beta2.SparkApplication{
				ObjectMeta: metav1.ObjectMeta{
					Name:      "foo",
					Namespace: "default",
				},
				Spec: v1beta2.SparkApplicationSpec{
					RestartPolicy: restartPolicyOnFailure,
				},
				Status: v1beta2.SparkApplicationStatus{
					AppState: v1beta2.ApplicationState{
						State: v1beta2.FailingState,
					},
				},
			},
			shouldRetry: true,
		},
		{
			app: &v1beta2.SparkApplication{
				ObjectMeta: metav1.ObjectMeta{
					Name:      "foo",
					Namespace: "default",
				},
				Spec: v1beta2.SparkApplicationSpec{
					RestartPolicy: restartPolicyNever,
				},
				Status: v1beta2.SparkApplicationStatus{
					AppState: v1beta2.ApplicationState{
						State: v1beta2.FailingState,
					},
				},
			},
			shouldRetry: false,
		},
		{
			app: &v1beta2.SparkApplication{
				ObjectMeta: metav1.ObjectMeta{
					Name:      "foo",
					Namespace: "default",
				},
				Spec: v1beta2.SparkApplicationSpec{
					RestartPolicy: restartPolicyNever,
				},
				Status: v1beta2.SparkApplicationStatus{
					AppState: v1beta2.ApplicationState{
						State: v1beta2.FailedSubmissionState,
					},
				},
			},
			shouldRetry: false,
		},
		{
			app: &v1beta2.SparkApplication{
				ObjectMeta: metav1.ObjectMeta{
					Name:      "foo",
					Namespace: "default",
				},
				Spec: v1beta2.SparkApplicationSpec{
					RestartPolicy: restartPolicyOnFailure,
				},
				Status: v1beta2.SparkApplicationStatus{
					AppState: v1beta2.ApplicationState{
						State: v1beta2.FailedSubmissionState,
					},
				},
			},
			shouldRetry: true,
		},
		{
			app: &v1beta2.SparkApplication{
				ObjectMeta: metav1.ObjectMeta{
					Name:      "foo",
					Namespace: "default",
				},
				Spec: v1beta2.SparkApplicationSpec{
					RestartPolicy: restartPolicyAlways,
				},
				Status: v1beta2.SparkApplicationStatus{
					AppState: v1beta2.ApplicationState{
						State: v1beta2.PendingRerunState,
					},
				},
			},
			shouldRetry: false,
		},
	}

	for _, test := range testcases {
		testFn(test, t)
	}
}

<<<<<<< HEAD
=======
func TestSyncSparkApplication_SubmissionSuccess(t *testing.T) {
	type testcase struct {
		app           *v1beta2.SparkApplication
		expectedState v1beta2.ApplicationStateType
	}
	os.Setenv(sparkHomeEnvVar, "/spark")
	os.Setenv(kubernetesServiceHostEnvVar, "localhost")
	os.Setenv(kubernetesServicePortEnvVar, "443")

	testFn := func(test testcase, t *testing.T) {
		ctrl, _ := newFakeController(test.app)
		_, err := ctrl.crdClient.SparkoperatorV1beta2().SparkApplications(test.app.Namespace).Create(test.app)
		if err != nil {
			t.Fatal(err)
		}

		execCommand = func(command string, args ...string) *exec.Cmd {
			cs := []string{"-test.run=TestHelperProcessSuccess", "--", command}
			cs = append(cs, args...)
			cmd := exec.Command(os.Args[0], cs...)
			cmd.Env = []string{"GO_WANT_HELPER_PROCESS=1"}
			return cmd
		}

		err = ctrl.syncSparkApplication(fmt.Sprintf("%s/%s", test.app.Namespace, test.app.Name))
		assert.Nil(t, err)
		updatedApp, err := ctrl.crdClient.SparkoperatorV1beta2().SparkApplications(test.app.Namespace).Get(test.app.Name, metav1.GetOptions{})
		assert.Nil(t, err)
		assert.Equal(t, test.expectedState, updatedApp.Status.AppState.State)
		if test.expectedState == v1beta2.SubmittedState {
			assert.Equal(t, float64(1), fetchCounterValue(ctrl.metrics.sparkAppSubmitCount, map[string]string{}))
		}
	}

	restartPolicyAlways := v1beta2.RestartPolicy{
		Type:                             v1beta2.Always,
		OnSubmissionFailureRetryInterval: int64ptr(100),
		OnFailureRetryInterval:           int64ptr(100),
	}

	restartPolicyNever := v1beta2.RestartPolicy{
		Type: v1beta2.Never,
	}

	restartPolicyOnFailure := v1beta2.RestartPolicy{
		Type:                             v1beta2.OnFailure,
		OnFailureRetries:                 int32ptr(1),
		OnFailureRetryInterval:           int64ptr(100),
		OnSubmissionFailureRetryInterval: int64ptr(100),
		OnSubmissionFailureRetries:       int32ptr(2),
	}

	testcases := []testcase{
		{
			app: &v1beta2.SparkApplication{
				ObjectMeta: metav1.ObjectMeta{
					Name:      "foo",
					Namespace: "default",
				}},
			expectedState: v1beta2.SubmittedState,
		},
		{
			app: &v1beta2.SparkApplication{
				ObjectMeta: metav1.ObjectMeta{
					Name:      "foo",
					Namespace: "default",
				},
				Spec: v1beta2.SparkApplicationSpec{
					RestartPolicy: restartPolicyAlways,
				},
				Status: v1beta2.SparkApplicationStatus{
					AppState: v1beta2.ApplicationState{
						State: v1beta2.SucceedingState,
					},
				},
			},
			expectedState: v1beta2.PendingRerunState,
		},
		{
			app: &v1beta2.SparkApplication{
				ObjectMeta: metav1.ObjectMeta{
					Name:      "foo",
					Namespace: "default",
				},
				Spec: v1beta2.SparkApplicationSpec{
					RestartPolicy: restartPolicyAlways,
				},
				Status: v1beta2.SparkApplicationStatus{
					AppState: v1beta2.ApplicationState{
						State: v1beta2.PendingRerunState,
					},
				},
			},
			expectedState: v1beta2.SubmittedState,
		},
		{
			app: &v1beta2.SparkApplication{
				ObjectMeta: metav1.ObjectMeta{
					Name:      "foo",
					Namespace: "default",
				},
				Spec: v1beta2.SparkApplicationSpec{
					RestartPolicy: restartPolicyAlways,
				},
				Status: v1beta2.SparkApplicationStatus{
					AppState: v1beta2.ApplicationState{
						State: v1beta2.FailedSubmissionState,
					},
					LastSubmissionAttemptTime: metav1.Time{Time: metav1.Now().Add(-2000 * time.Second)},
				},
			},
			expectedState: v1beta2.FailedSubmissionState,
		},
		{
			app: &v1beta2.SparkApplication{
				ObjectMeta: metav1.ObjectMeta{
					Name:      "foo",
					Namespace: "default",
				},
				Spec: v1beta2.SparkApplicationSpec{
					RestartPolicy: restartPolicyAlways,
				},
				Status: v1beta2.SparkApplicationStatus{
					AppState: v1beta2.ApplicationState{
						State: v1beta2.FailedSubmissionState,
					},
					SubmissionAttempts:        1,
					LastSubmissionAttemptTime: metav1.Time{Time: metav1.Now().Add(-2000 * time.Second)},
				},
			},
			expectedState: v1beta2.SubmittedState,
		},
		{
			app: &v1beta2.SparkApplication{
				ObjectMeta: metav1.ObjectMeta{
					Name:      "foo",
					Namespace: "default",
				},
				Spec: v1beta2.SparkApplicationSpec{
					RestartPolicy: restartPolicyAlways,
				},
				Status: v1beta2.SparkApplicationStatus{
					AppState: v1beta2.ApplicationState{
						State: v1beta2.FailingState,
					},
					ExecutionAttempts: 1,
					TerminationTime:   metav1.Time{Time: metav1.Now().Add(-2000 * time.Second)},
				},
			},
			expectedState: v1beta2.PendingRerunState,
		},
		{
			app: &v1beta2.SparkApplication{
				ObjectMeta: metav1.ObjectMeta{
					Name:      "foo",
					Namespace: "default",
				},
				Spec: v1beta2.SparkApplicationSpec{
					RestartPolicy: restartPolicyAlways,
				},
				Status: v1beta2.SparkApplicationStatus{
					AppState: v1beta2.ApplicationState{
						State: v1beta2.FailingState,
					},
					TerminationTime: metav1.Time{Time: metav1.Now().Add(-2000 * time.Second)},
				},
			},
			expectedState: v1beta2.FailingState,
		},
		{
			app: &v1beta2.SparkApplication{
				ObjectMeta: metav1.ObjectMeta{
					Name:      "foo",
					Namespace: "default",
				},
				Spec: v1beta2.SparkApplicationSpec{
					RestartPolicy: restartPolicyNever,
				},
				Status: v1beta2.SparkApplicationStatus{
					AppState: v1beta2.ApplicationState{
						State: v1beta2.InvalidatingState,
					},
					TerminationTime: metav1.Time{Time: metav1.Now().Add(-2000 * time.Second)},
				},
			},
			expectedState: v1beta2.PendingRerunState,
		},
		{
			app: &v1beta2.SparkApplication{
				ObjectMeta: metav1.ObjectMeta{
					Name:      "foo",
					Namespace: "default",
				},
				Spec: v1beta2.SparkApplicationSpec{
					RestartPolicy: restartPolicyNever,
				},
				Status: v1beta2.SparkApplicationStatus{
					AppState: v1beta2.ApplicationState{
						State: v1beta2.SucceedingState,
					},
				},
			},
			expectedState: v1beta2.CompletedState,
		},
		{
			app: &v1beta2.SparkApplication{
				ObjectMeta: metav1.ObjectMeta{
					Name:      "foo",
					Namespace: "default",
				},
				Spec: v1beta2.SparkApplicationSpec{
					RestartPolicy: restartPolicyNever,
				},
				Status: v1beta2.SparkApplicationStatus{
					AppState: v1beta2.ApplicationState{
						State: v1beta2.NewState,
					},
				},
			},
			expectedState: v1beta2.SubmittedState,
		},
		{
			app: &v1beta2.SparkApplication{
				ObjectMeta: metav1.ObjectMeta{
					Name:      "foo",
					Namespace: "default",
				},
				Status: v1beta2.SparkApplicationStatus{
					AppState: v1beta2.ApplicationState{
						State: v1beta2.FailingState,
					},
					ExecutionAttempts: 2,
				},
				Spec: v1beta2.SparkApplicationSpec{
					RestartPolicy: restartPolicyOnFailure,
				},
			},
			expectedState: v1beta2.FailedState,
		},
		{
			app: &v1beta2.SparkApplication{
				ObjectMeta: metav1.ObjectMeta{
					Name:      "foo",
					Namespace: "default",
				},
				Status: v1beta2.SparkApplicationStatus{
					AppState: v1beta2.ApplicationState{
						State: v1beta2.FailingState,
					},
					ExecutionAttempts: 1,
					TerminationTime:   metav1.Now(),
				},
				Spec: v1beta2.SparkApplicationSpec{
					RestartPolicy: restartPolicyOnFailure,
				},
			},
			expectedState: v1beta2.FailingState,
		},
		{
			app: &v1beta2.SparkApplication{
				ObjectMeta: metav1.ObjectMeta{
					Name:      "foo",
					Namespace: "default",
				},
				Status: v1beta2.SparkApplicationStatus{
					AppState: v1beta2.ApplicationState{
						State: v1beta2.FailingState,
					},
					ExecutionAttempts: 1,
					TerminationTime:   metav1.Time{Time: metav1.Now().Add(-2000 * time.Second)},
				},
				Spec: v1beta2.SparkApplicationSpec{
					RestartPolicy: restartPolicyOnFailure,
				},
			},
			expectedState: v1beta2.PendingRerunState,
		},
		{
			app: &v1beta2.SparkApplication{
				ObjectMeta: metav1.ObjectMeta{
					Name:      "foo",
					Namespace: "default",
				},
				Status: v1beta2.SparkApplicationStatus{
					AppState: v1beta2.ApplicationState{
						State: v1beta2.FailedSubmissionState,
					},
					SubmissionAttempts: 3,
				},
				Spec: v1beta2.SparkApplicationSpec{
					RestartPolicy: restartPolicyOnFailure,
				},
			},
			expectedState: v1beta2.FailedState,
		},
		{
			app: &v1beta2.SparkApplication{
				ObjectMeta: metav1.ObjectMeta{
					Name:      "foo",
					Namespace: "default",
				},
				Status: v1beta2.SparkApplicationStatus{
					AppState: v1beta2.ApplicationState{
						State: v1beta2.FailedSubmissionState,
					},
					SubmissionAttempts:        1,
					LastSubmissionAttemptTime: metav1.Now(),
				},
				Spec: v1beta2.SparkApplicationSpec{
					RestartPolicy: restartPolicyOnFailure,
				},
			},
			expectedState: v1beta2.FailedSubmissionState,
		},
		{
			app: &v1beta2.SparkApplication{
				ObjectMeta: metav1.ObjectMeta{
					Name:      "foo",
					Namespace: "default",
				},
				Status: v1beta2.SparkApplicationStatus{
					AppState: v1beta2.ApplicationState{
						State: v1beta2.FailedSubmissionState,
					},
					SubmissionAttempts:        1,
					LastSubmissionAttemptTime: metav1.Time{Time: metav1.Now().Add(-2000 * time.Second)},
				},
				Spec: v1beta2.SparkApplicationSpec{
					RestartPolicy: restartPolicyOnFailure,
				},
			},
			expectedState: v1beta2.SubmittedState,
		},
	}

	for _, test := range testcases {
		testFn(test, t)
	}
}

func TestSyncSparkApplication_ExecutingState(t *testing.T) {
	type testcase struct {
		appName                 string
		oldAppStatus            v1beta2.ApplicationStateType
		oldExecutorStatus       map[string]v1beta2.ExecutorState
		driverPod               *apiv1.Pod
		executorPod             *apiv1.Pod
		expectedAppState        v1beta2.ApplicationStateType
		expectedExecutorState   map[string]v1beta2.ExecutorState
		expectedAppMetrics      metrics
		expectedExecutorMetrics executorMetrics
	}

	os.Setenv(kubernetesServiceHostEnvVar, "localhost")
	os.Setenv(kubernetesServicePortEnvVar, "443")

	appName := "foo"
	driverPodName := appName + "-driver"

	app := &v1beta2.SparkApplication{
		ObjectMeta: metav1.ObjectMeta{
			Name:      appName,
			Namespace: "test",
		},
		Spec: v1beta2.SparkApplicationSpec{
			RestartPolicy: v1beta2.RestartPolicy{
				Type: v1beta2.Never,
			},
		},
		Status: v1beta2.SparkApplicationStatus{
			AppState: v1beta2.ApplicationState{
				State:        v1beta2.SubmittedState,
				ErrorMessage: "",
			},
			DriverInfo: v1beta2.DriverInfo{
				PodName: driverPodName,
			},
			ExecutorState: map[string]v1beta2.ExecutorState{"exec-1": v1beta2.ExecutorRunningState},
		},
	}

	testcases := []testcase{
		{
			appName:               appName,
			oldAppStatus:          v1beta2.SubmittedState,
			oldExecutorStatus:     map[string]v1beta2.ExecutorState{"exec-1": v1beta2.ExecutorRunningState},
			expectedAppState:      v1beta2.FailingState,
			expectedExecutorState: map[string]v1beta2.ExecutorState{"exec-1": v1beta2.ExecutorFailedState},
			expectedAppMetrics: metrics{
				failedMetricCount: 1,
			},
			expectedExecutorMetrics: executorMetrics{
				failedMetricCount: 1,
			},
		},
		{
			appName:           appName,
			oldAppStatus:      v1beta2.SubmittedState,
			oldExecutorStatus: map[string]v1beta2.ExecutorState{"exec-1": v1beta2.ExecutorRunningState},
			driverPod: &apiv1.Pod{
				ObjectMeta: metav1.ObjectMeta{
					Name:      driverPodName,
					Namespace: "test",
					Labels: map[string]string{
						config.SparkRoleLabel:    config.SparkDriverRole,
						config.SparkAppNameLabel: appName,
					},
					ResourceVersion: "1",
				},
				Status: apiv1.PodStatus{
					Phase: apiv1.PodRunning,
				},
			},
			executorPod: &apiv1.Pod{
				ObjectMeta: metav1.ObjectMeta{
					Name:      "exec-1",
					Namespace: "test",
					Labels: map[string]string{
						config.SparkRoleLabel:    config.SparkExecutorRole,
						config.SparkAppNameLabel: appName,
					},
					ResourceVersion: "1",
				},
				Status: apiv1.PodStatus{
					Phase: apiv1.PodSucceeded,
				},
			},
			expectedAppState:      v1beta2.RunningState,
			expectedExecutorState: map[string]v1beta2.ExecutorState{"exec-1": v1beta2.ExecutorCompletedState},
			expectedAppMetrics: metrics{
				runningMetricCount: 1,
			},
			expectedExecutorMetrics: executorMetrics{
				successMetricCount: 1,
			},
		},
		{
			appName:           appName,
			oldAppStatus:      v1beta2.RunningState,
			oldExecutorStatus: map[string]v1beta2.ExecutorState{"exec-1": v1beta2.ExecutorRunningState},
			driverPod: &apiv1.Pod{
				ObjectMeta: metav1.ObjectMeta{
					Name:      driverPodName,
					Namespace: "test",
					Labels: map[string]string{
						config.SparkRoleLabel:    config.SparkDriverRole,
						config.SparkAppNameLabel: appName,
					},
					ResourceVersion: "1",
				},
				Status: apiv1.PodStatus{
					Phase: apiv1.PodFailed,
					ContainerStatuses: []apiv1.ContainerStatus{
						{
							State: apiv1.ContainerState{
								Terminated: &apiv1.ContainerStateTerminated{
									ExitCode: 137,
									Reason:   "OOMKilled",
								},
							},
						},
					},
				},
			},
			executorPod: &apiv1.Pod{
				ObjectMeta: metav1.ObjectMeta{
					Name:      "exec-1",
					Namespace: "test",
					Labels: map[string]string{
						config.SparkRoleLabel:    config.SparkExecutorRole,
						config.SparkAppNameLabel: appName,
					},
					ResourceVersion: "1",
				},
				Status: apiv1.PodStatus{
					Phase: apiv1.PodFailed,
				},
			},
			expectedAppState:      v1beta2.FailingState,
			expectedExecutorState: map[string]v1beta2.ExecutorState{"exec-1": v1beta2.ExecutorFailedState},
			expectedAppMetrics: metrics{
				failedMetricCount: 1,
			},
			expectedExecutorMetrics: executorMetrics{
				failedMetricCount: 1,
			},
		},
		{
			appName:                 appName,
			oldAppStatus:            v1beta2.FailingState,
			oldExecutorStatus:       map[string]v1beta2.ExecutorState{"exec-1": v1beta2.ExecutorFailedState},
			expectedAppState:        v1beta2.FailedState,
			expectedExecutorState:   map[string]v1beta2.ExecutorState{"exec-1": v1beta2.ExecutorFailedState},
			expectedAppMetrics:      metrics{},
			expectedExecutorMetrics: executorMetrics{},
		},
		{
			appName:           appName,
			oldAppStatus:      v1beta2.RunningState,
			oldExecutorStatus: map[string]v1beta2.ExecutorState{"exec-1": v1beta2.ExecutorRunningState},
			driverPod: &apiv1.Pod{
				ObjectMeta: metav1.ObjectMeta{
					Name:      driverPodName,
					Namespace: "test",
					Labels: map[string]string{
						config.SparkRoleLabel:    config.SparkDriverRole,
						config.SparkAppNameLabel: appName,
					},
					ResourceVersion: "1",
				},
				Status: apiv1.PodStatus{
					Phase: apiv1.PodSucceeded,
				},
			},
			executorPod: &apiv1.Pod{
				ObjectMeta: metav1.ObjectMeta{
					Name:      "exec-1",
					Namespace: "test",
					Labels: map[string]string{
						config.SparkRoleLabel:    config.SparkExecutorRole,
						config.SparkAppNameLabel: appName,
					},
					ResourceVersion: "1",
				},
				Status: apiv1.PodStatus{
					Phase: apiv1.PodSucceeded,
				},
			},
			expectedAppState:      v1beta2.SucceedingState,
			expectedExecutorState: map[string]v1beta2.ExecutorState{"exec-1": v1beta2.ExecutorCompletedState},
			expectedAppMetrics: metrics{
				successMetricCount: 1,
			},
			expectedExecutorMetrics: executorMetrics{
				successMetricCount: 1,
			},
		},
		{
			appName:                 appName,
			oldAppStatus:            v1beta2.SucceedingState,
			oldExecutorStatus:       map[string]v1beta2.ExecutorState{"exec-1": v1beta2.ExecutorCompletedState},
			expectedAppState:        v1beta2.CompletedState,
			expectedExecutorState:   map[string]v1beta2.ExecutorState{"exec-1": v1beta2.ExecutorCompletedState},
			expectedAppMetrics:      metrics{},
			expectedExecutorMetrics: executorMetrics{},
		},
		{
			appName:           appName,
			oldAppStatus:      v1beta2.SubmittedState,
			oldExecutorStatus: map[string]v1beta2.ExecutorState{},
			driverPod: &apiv1.Pod{
				ObjectMeta: metav1.ObjectMeta{
					Name:      driverPodName,
					Namespace: "test",
					Labels: map[string]string{
						config.SparkRoleLabel:    config.SparkDriverRole,
						config.SparkAppNameLabel: appName,
					},
				},
				Status: apiv1.PodStatus{
					Phase: apiv1.PodUnknown,
				},
			},
			executorPod: &apiv1.Pod{
				ObjectMeta: metav1.ObjectMeta{
					Name:      "exec-1",
					Namespace: "test",
					Labels: map[string]string{
						config.SparkRoleLabel:    config.SparkExecutorRole,
						config.SparkAppNameLabel: appName,
					},
				},
				Status: apiv1.PodStatus{
					Phase: apiv1.PodPending,
				},
			},
			expectedAppState:        v1beta2.UnknownState,
			expectedExecutorState:   map[string]v1beta2.ExecutorState{"exec-1": v1beta2.ExecutorPendingState},
			expectedAppMetrics:      metrics{},
			expectedExecutorMetrics: executorMetrics{},
		},
	}

	testFn := func(test testcase, t *testing.T) {
		app.Status.AppState.State = test.oldAppStatus
		app.Status.ExecutorState = test.oldExecutorStatus
		app.Name = test.appName
		app.Status.ExecutionAttempts = 1
		ctrl, _ := newFakeController(app, test.driverPod, test.executorPod)
		_, err := ctrl.crdClient.SparkoperatorV1beta2().SparkApplications(app.Namespace).Create(app)
		if err != nil {
			t.Fatal(err)
		}
		if test.driverPod != nil {
			ctrl.kubeClient.CoreV1().Pods(app.Namespace).Create(test.driverPod)
		}
		if test.executorPod != nil {
			ctrl.kubeClient.CoreV1().Pods(app.Namespace).Create(test.executorPod)
		}

		err = ctrl.syncSparkApplication(fmt.Sprintf("%s/%s", app.Namespace, app.Name))
		assert.Nil(t, err)
		// Verify application and executor states.
		updatedApp, err := ctrl.crdClient.SparkoperatorV1beta2().SparkApplications(app.Namespace).Get(app.Name, metav1.GetOptions{})
		assert.Equal(t, test.expectedAppState, updatedApp.Status.AppState.State)
		assert.Equal(t, test.expectedExecutorState, updatedApp.Status.ExecutorState)

		// Validate error message if the driver pod failed.
		if test.driverPod != nil && test.driverPod.Status.Phase == apiv1.PodFailed {
			if len(test.driverPod.Status.ContainerStatuses) > 0 && test.driverPod.Status.ContainerStatuses[0].State.Terminated != nil {
				assert.Equal(t, updatedApp.Status.AppState.ErrorMessage,
					fmt.Sprintf("driver pod failed with ExitCode: %d, Reason: %s", test.driverPod.Status.ContainerStatuses[0].State.Terminated.ExitCode, test.driverPod.Status.ContainerStatuses[0].State.Terminated.Reason))
			} else {
				assert.Equal(t, updatedApp.Status.AppState.ErrorMessage, "driver container status missing")
			}
		}

		// Verify application metrics.
		assert.Equal(t, test.expectedAppMetrics.runningMetricCount, ctrl.metrics.sparkAppRunningCount.Value(map[string]string{}))
		assert.Equal(t, test.expectedAppMetrics.successMetricCount, fetchCounterValue(ctrl.metrics.sparkAppSuccessCount, map[string]string{}))
		assert.Equal(t, test.expectedAppMetrics.submitMetricCount, fetchCounterValue(ctrl.metrics.sparkAppSubmitCount, map[string]string{}))
		assert.Equal(t, test.expectedAppMetrics.failedMetricCount, fetchCounterValue(ctrl.metrics.sparkAppFailureCount, map[string]string{}))

		// Verify executor metrics.
		assert.Equal(t, test.expectedExecutorMetrics.runningMetricCount, ctrl.metrics.sparkAppExecutorRunningCount.Value(map[string]string{}))
		assert.Equal(t, test.expectedExecutorMetrics.successMetricCount, fetchCounterValue(ctrl.metrics.sparkAppExecutorSuccessCount, map[string]string{}))
		assert.Equal(t, test.expectedExecutorMetrics.failedMetricCount, fetchCounterValue(ctrl.metrics.sparkAppExecutorFailureCount, map[string]string{}))
	}

	for _, test := range testcases {
		testFn(test, t)
	}
}

func TestSyncSparkApplication_ApplicationExpired(t *testing.T) {
	os.Setenv(kubernetesServiceHostEnvVar, "localhost")
	os.Setenv(kubernetesServicePortEnvVar, "443")

	appName := "foo"
	driverPodName := appName + "-driver"

	now := time.Now()
	terminatiomTime := now.Add(-2 * time.Second)
	app := &v1beta2.SparkApplication{
		ObjectMeta: metav1.ObjectMeta{
			Name:      appName,
			Namespace: "test",
		},
		Spec: v1beta2.SparkApplicationSpec{
			RestartPolicy: v1beta2.RestartPolicy{
				Type: v1beta2.Never,
			},
			TimeToLiveSeconds: int64ptr(1),
		},
		Status: v1beta2.SparkApplicationStatus{
			AppState: v1beta2.ApplicationState{
				State:        v1beta2.CompletedState,
				ErrorMessage: "",
			},
			DriverInfo: v1beta2.DriverInfo{
				PodName: driverPodName,
			},
			TerminationTime: metav1.Time{
				Time: terminatiomTime,
			},
			ExecutorState: map[string]v1beta2.ExecutorState{"exec-1": v1beta2.ExecutorCompletedState},
		},
	}

	ctrl, _ := newFakeController(app)
	_, err := ctrl.crdClient.SparkoperatorV1beta2().SparkApplications(app.Namespace).Create(app)
	if err != nil {
		t.Fatal(err)
	}
	err = ctrl.syncSparkApplication(fmt.Sprintf("%s/%s", app.Namespace, app.Name))
	assert.Nil(t, err)

	_, err = ctrl.crdClient.SparkoperatorV1beta2().SparkApplications(app.Namespace).Get(app.Name, metav1.GetOptions{})
	assert.True(t, errors.IsNotFound(err))
}

>>>>>>> 86ee076a
func TestHasRetryIntervalPassed(t *testing.T) {
	// Failure cases.
	assert.False(t, hasRetryIntervalPassed(nil, 3, metav1.Time{Time: metav1.Now().Add(-100 * time.Second)}))
	assert.False(t, hasRetryIntervalPassed(int64ptr(5), 0, metav1.Time{Time: metav1.Now().Add(-100 * time.Second)}))
	assert.False(t, hasRetryIntervalPassed(int64ptr(5), 3, metav1.Time{}))
	// Not enough time passed.
	assert.False(t, hasRetryIntervalPassed(int64ptr(50), 3, metav1.Time{Time: metav1.Now().Add(-100 * time.Second)}))
	assert.True(t, hasRetryIntervalPassed(int64ptr(50), 3, metav1.Time{Time: metav1.Now().Add(-151 * time.Second)}))
}

func stringptr(s string) *string {
	return &s
}

func int32ptr(n int32) *int32 {
	return &n
}

func int64ptr(n int64) *int64 {
	return &n
}<|MERGE_RESOLUTION|>--- conflicted
+++ resolved
@@ -23,193 +23,11 @@
 	"github.com/prometheus/client_golang/prometheus"
 	prometheus_model "github.com/prometheus/client_model/go"
 	"github.com/stretchr/testify/assert"
-<<<<<<< HEAD
-=======
-	apiv1 "k8s.io/api/core/v1"
-	"k8s.io/apimachinery/pkg/api/errors"
->>>>>>> 86ee076a
 	metav1 "k8s.io/apimachinery/pkg/apis/meta/v1"
 
-<<<<<<< HEAD
-	"github.com/GoogleCloudPlatform/spark-on-k8s-operator/pkg/apis/sparkoperator.k8s.io/v1beta1"
+	"github.com/GoogleCloudPlatform/spark-on-k8s-operator/pkg/apis/sparkoperator.k8s.io/v1beta2"
 )
 
-=======
-	"github.com/GoogleCloudPlatform/spark-on-k8s-operator/pkg/apis/sparkoperator.k8s.io/v1beta2"
-	crdclientfake "github.com/GoogleCloudPlatform/spark-on-k8s-operator/pkg/client/clientset/versioned/fake"
-	crdinformers "github.com/GoogleCloudPlatform/spark-on-k8s-operator/pkg/client/informers/externalversions"
-	"github.com/GoogleCloudPlatform/spark-on-k8s-operator/pkg/config"
-	"github.com/GoogleCloudPlatform/spark-on-k8s-operator/pkg/util"
-)
-
-func newFakeController(app *v1beta2.SparkApplication, pods ...*apiv1.Pod) (*Controller, *record.FakeRecorder) {
-	crdclientfake.AddToScheme(scheme.Scheme)
-	crdClient := crdclientfake.NewSimpleClientset()
-	kubeClient := kubeclientfake.NewSimpleClientset()
-	informerFactory := crdinformers.NewSharedInformerFactory(crdClient, 0*time.Second)
-	recorder := record.NewFakeRecorder(3)
-
-	kubeClient.CoreV1().Nodes().Create(&apiv1.Node{
-		ObjectMeta: metav1.ObjectMeta{
-			Name: "node1",
-		},
-		Status: apiv1.NodeStatus{
-			Addresses: []apiv1.NodeAddress{
-				{
-					Type:    apiv1.NodeExternalIP,
-					Address: "12.34.56.78",
-				},
-			},
-		},
-	})
-
-	podInformerFactory := informers.NewSharedInformerFactory(kubeClient, 0*time.Second)
-	controller := newSparkApplicationController(crdClient, kubeClient, informerFactory, podInformerFactory, recorder,
-		&util.MetricConfig{}, "", nil)
-
-	informer := informerFactory.Sparkoperator().V1beta2().SparkApplications().Informer()
-	if app != nil {
-		informer.GetIndexer().Add(app)
-	}
-
-	podInformer := podInformerFactory.Core().V1().Pods().Informer()
-	for _, pod := range pods {
-		if pod != nil {
-			podInformer.GetIndexer().Add(pod)
-		}
-	}
-	return controller, recorder
-}
-
-func TestOnAdd(t *testing.T) {
-	ctrl, _ := newFakeController(nil)
-
-	app := &v1beta2.SparkApplication{
-		ObjectMeta: metav1.ObjectMeta{
-			Name:      "foo",
-			Namespace: "default",
-		},
-		Status: v1beta2.SparkApplicationStatus{},
-	}
-	ctrl.onAdd(app)
-
-	item, _ := ctrl.queue.Get()
-	defer ctrl.queue.Done(item)
-	key, ok := item.(string)
-	assert.True(t, ok)
-	expectedKey, _ := cache.MetaNamespaceKeyFunc(app)
-	assert.Equal(t, expectedKey, key)
-	ctrl.queue.Forget(item)
-}
-
-func TestOnUpdate(t *testing.T) {
-	ctrl, recorder := newFakeController(nil)
-
-	appTemplate := &v1beta2.SparkApplication{
-		ObjectMeta: metav1.ObjectMeta{
-			Name:            "foo",
-			Namespace:       "default",
-			ResourceVersion: "1",
-		},
-		Spec: v1beta2.SparkApplicationSpec{
-			Mode:  v1beta2.ClusterMode,
-			Image: stringptr("foo-image:v1"),
-			Executor: v1beta2.ExecutorSpec{
-				Instances: int32ptr(1),
-			},
-		},
-	}
-
-	// Case1: Same Spec.
-	copyWithSameSpec := appTemplate.DeepCopy()
-	copyWithSameSpec.Status.ExecutionAttempts = 3
-	copyWithSameSpec.ResourceVersion = "2"
-
-	ctrl.onUpdate(appTemplate, copyWithSameSpec)
-
-	// Verify that the SparkApplication was enqueued but no spec update events fired.
-	item, _ := ctrl.queue.Get()
-	key, ok := item.(string)
-	assert.True(t, ok)
-	expectedKey, _ := cache.MetaNamespaceKeyFunc(appTemplate)
-	assert.Equal(t, expectedKey, key)
-	ctrl.queue.Forget(item)
-	ctrl.queue.Done(item)
-	assert.Equal(t, 0, len(recorder.Events))
-
-	// Case2: Spec update failed.
-	copyWithSpecUpdate := appTemplate.DeepCopy()
-	copyWithSpecUpdate.Spec.Image = stringptr("foo-image:v2")
-	copyWithSpecUpdate.ResourceVersion = "2"
-
-	ctrl.onUpdate(appTemplate, copyWithSpecUpdate)
-
-	// Verify that ppdate failed due to non-existance of SparkApplication.
-	assert.Equal(t, 1, len(recorder.Events))
-	event := <-recorder.Events
-	assert.True(t, strings.Contains(event, "SparkApplicationSpecUpdateFailed"))
-
-	// Case3: Spec update successful.
-	ctrl.crdClient.SparkoperatorV1beta2().SparkApplications(appTemplate.Namespace).Create(appTemplate)
-	ctrl.onUpdate(appTemplate, copyWithSpecUpdate)
-
-	// Verify App was enqueued.
-	item, _ = ctrl.queue.Get()
-	key, ok = item.(string)
-	assert.True(t, ok)
-	expectedKey, _ = cache.MetaNamespaceKeyFunc(appTemplate)
-	assert.Equal(t, expectedKey, key)
-	ctrl.queue.Forget(item)
-	ctrl.queue.Done(item)
-	// Verify that update was succeeded.
-	assert.Equal(t, 1, len(recorder.Events))
-	event = <-recorder.Events
-	assert.True(t, strings.Contains(event, "SparkApplicationSpecUpdateProcessed"))
-
-	// Verify the SparkApplication state was updated to InvalidatingState.
-	app, err := ctrl.crdClient.SparkoperatorV1beta2().SparkApplications(appTemplate.Namespace).Get(appTemplate.Name, metav1.GetOptions{})
-	assert.Nil(t, err)
-	assert.Equal(t, v1beta2.InvalidatingState, app.Status.AppState.State)
-}
-
-func TestOnDelete(t *testing.T) {
-	ctrl, recorder := newFakeController(nil)
-
-	app := &v1beta2.SparkApplication{
-		ObjectMeta: metav1.ObjectMeta{
-			Name:      "foo",
-			Namespace: "default",
-		},
-		Status: v1beta2.SparkApplicationStatus{},
-	}
-	ctrl.onAdd(app)
-	ctrl.queue.Get()
-
-	ctrl.onDelete(app)
-	ctrl.queue.ShutDown()
-	item, _ := ctrl.queue.Get()
-	defer ctrl.queue.Done(item)
-	assert.True(t, item == nil)
-	event := <-recorder.Events
-	assert.True(t, strings.Contains(event, "SparkApplicationDeleted"))
-	ctrl.queue.Forget(item)
-}
-
-func TestHelperProcessFailure(t *testing.T) {
-	if os.Getenv("GO_WANT_HELPER_PROCESS") != "1" {
-		return
-	}
-	os.Exit(2)
-}
-
-func TestHelperProcessSuccess(t *testing.T) {
-	if os.Getenv("GO_WANT_HELPER_PROCESS") != "1" {
-		return
-	}
-	os.Exit(0)
-}
-
->>>>>>> 86ee076a
 func fetchCounterValue(m *prometheus.CounterVec, labels map[string]string) float64 {
 	pb := &prometheus_model.Metric{}
 	m.With(labels).Write(pb)
@@ -230,193 +48,6 @@
 	failedMetricCount  float64
 }
 
-<<<<<<< HEAD
-=======
-func TestSyncSparkApplication_SubmissionFailed(t *testing.T) {
-	os.Setenv(sparkHomeEnvVar, "/spark")
-	os.Setenv(kubernetesServiceHostEnvVar, "localhost")
-	os.Setenv(kubernetesServicePortEnvVar, "443")
-
-	restartPolicyOnFailure := v1beta2.RestartPolicy{
-		Type:                             v1beta2.OnFailure,
-		OnFailureRetries:                 int32ptr(1),
-		OnFailureRetryInterval:           int64ptr(100),
-		OnSubmissionFailureRetryInterval: int64ptr(100),
-		OnSubmissionFailureRetries:       int32ptr(1),
-	}
-	app := &v1beta2.SparkApplication{
-		ObjectMeta: metav1.ObjectMeta{
-			Name:      "foo",
-			Namespace: "default",
-		},
-		Spec: v1beta2.SparkApplicationSpec{
-			RestartPolicy: restartPolicyOnFailure,
-		},
-		Status: v1beta2.SparkApplicationStatus{
-			AppState: v1beta2.ApplicationState{
-				State:        v1beta2.NewState,
-				ErrorMessage: "",
-			},
-		},
-	}
-
-	ctrl, recorder := newFakeController(app)
-	_, err := ctrl.crdClient.SparkoperatorV1beta2().SparkApplications(app.Namespace).Create(app)
-	if err != nil {
-		t.Fatal(err)
-	}
-
-	execCommand = func(command string, args ...string) *exec.Cmd {
-		cs := []string{"-test.run=TestHelperProcessFailure", "--", command}
-		cs = append(cs, args...)
-		cmd := exec.Command(os.Args[0], cs...)
-		cmd.Env = []string{"GO_WANT_HELPER_PROCESS=1"}
-		return cmd
-	}
-
-	// Attempt 1
-	err = ctrl.syncSparkApplication("default/foo")
-	updatedApp, err := ctrl.crdClient.SparkoperatorV1beta2().SparkApplications(app.Namespace).Get(app.Name, metav1.GetOptions{})
-
-	assert.Equal(t, v1beta2.FailedSubmissionState, updatedApp.Status.AppState.State)
-	assert.Equal(t, int32(1), updatedApp.Status.SubmissionAttempts)
-	assert.Equal(t, float64(0), fetchCounterValue(ctrl.metrics.sparkAppSubmitCount, map[string]string{}))
-	assert.Equal(t, float64(1), fetchCounterValue(ctrl.metrics.sparkAppFailedSubmissionCount, map[string]string{}))
-
-	event := <-recorder.Events
-	assert.True(t, strings.Contains(event, "SparkApplicationAdded"))
-	event = <-recorder.Events
-	assert.True(t, strings.Contains(event, "SparkApplicationSubmissionFailed"))
-
-	// Attempt 2: Retry again.
-	updatedApp.Status.LastSubmissionAttemptTime = metav1.Time{Time: metav1.Now().Add(-100 * time.Second)}
-	ctrl, recorder = newFakeController(updatedApp)
-	_, err = ctrl.crdClient.SparkoperatorV1beta2().SparkApplications(app.Namespace).Create(updatedApp)
-	if err != nil {
-		t.Fatal(err)
-	}
-	err = ctrl.syncSparkApplication("default/foo")
-
-	// Verify that the application failed again.
-	updatedApp, err = ctrl.crdClient.SparkoperatorV1beta2().SparkApplications(app.Namespace).Get(app.Name, metav1.GetOptions{})
-	assert.Nil(t, err)
-	assert.Equal(t, v1beta2.FailedSubmissionState, updatedApp.Status.AppState.State)
-	assert.Equal(t, int32(2), updatedApp.Status.SubmissionAttempts)
-	assert.Equal(t, float64(0), fetchCounterValue(ctrl.metrics.sparkAppSubmitCount, map[string]string{}))
-
-	event = <-recorder.Events
-	assert.True(t, strings.Contains(event, "SparkApplicationSubmissionFailed"))
-
-	// Attempt 3: No more retries.
-	updatedApp.Status.LastSubmissionAttemptTime = metav1.Time{Time: metav1.Now().Add(-100 * time.Second)}
-	ctrl, recorder = newFakeController(updatedApp)
-	_, err = ctrl.crdClient.SparkoperatorV1beta2().SparkApplications(app.Namespace).Create(updatedApp)
-	if err != nil {
-		t.Fatal(err)
-	}
-	err = ctrl.syncSparkApplication("default/foo")
-
-	// Verify that the application failed again.
-	updatedApp, err = ctrl.crdClient.SparkoperatorV1beta2().SparkApplications(app.Namespace).Get(app.Name, metav1.GetOptions{})
-	assert.Nil(t, err)
-	assert.Equal(t, v1beta2.FailedState, updatedApp.Status.AppState.State)
-	// No more submission attempts made.
-	assert.Equal(t, int32(2), updatedApp.Status.SubmissionAttempts)
-}
-
-func TestValidateDetectsNodeSelectorSuccessNoSelector(t *testing.T) {
-	ctrl, _ := newFakeController(nil)
-
-	app := &v1beta2.SparkApplication{
-		ObjectMeta: metav1.ObjectMeta{
-			Name:      "foo",
-			Namespace: "default",
-		},
-	}
-
-	err := ctrl.validateSparkApplication(app)
-	assert.Nil(t, err)
-}
-
-func TestValidateDetectsNodeSelectorSuccessNodeSelectorAtAppLevel(t *testing.T) {
-	ctrl, _ := newFakeController(nil)
-
-	app := &v1beta2.SparkApplication{
-		ObjectMeta: metav1.ObjectMeta{
-			Name:      "foo",
-			Namespace: "default",
-		},
-		Spec: v1beta2.SparkApplicationSpec{
-			NodeSelector: map[string]string{"mynode": "mygift"},
-		},
-	}
-
-	err := ctrl.validateSparkApplication(app)
-	assert.Nil(t, err)
-}
-
-func TestValidateDetectsNodeSelectorSuccessNodeSelectorAtPodLevel(t *testing.T) {
-	ctrl, _ := newFakeController(nil)
-
-	app := &v1beta2.SparkApplication{
-		ObjectMeta: metav1.ObjectMeta{
-			Name:      "foo",
-			Namespace: "default",
-		},
-		Spec: v1beta2.SparkApplicationSpec{
-			Driver: v1beta2.DriverSpec{
-				SparkPodSpec: v1beta2.SparkPodSpec{
-					NodeSelector: map[string]string{"mynode": "mygift"},
-				},
-			},
-		},
-	}
-
-	err := ctrl.validateSparkApplication(app)
-	assert.Nil(t, err)
-
-	app.Spec.Executor = v1beta2.ExecutorSpec{
-		SparkPodSpec: v1beta2.SparkPodSpec{
-			NodeSelector: map[string]string{"mynode": "mygift"},
-		},
-	}
-
-	err = ctrl.validateSparkApplication(app)
-	assert.Nil(t, err)
-}
-
-func TestValidateDetectsNodeSelectorFailsAppAndPodLevel(t *testing.T) {
-	ctrl, _ := newFakeController(nil)
-
-	app := &v1beta2.SparkApplication{
-		ObjectMeta: metav1.ObjectMeta{
-			Name:      "foo",
-			Namespace: "default",
-		},
-		Spec: v1beta2.SparkApplicationSpec{
-			NodeSelector: map[string]string{"mynode": "mygift"},
-			Driver: v1beta2.DriverSpec{
-				SparkPodSpec: v1beta2.SparkPodSpec{
-					NodeSelector: map[string]string{"mynode": "mygift"},
-				},
-			},
-		},
-	}
-
-	err := ctrl.validateSparkApplication(app)
-	assert.NotNil(t, err)
-
-	app.Spec.Executor = v1beta2.ExecutorSpec{
-		SparkPodSpec: v1beta2.SparkPodSpec{
-			NodeSelector: map[string]string{"mynode": "mygift"},
-		},
-	}
-
-	err = ctrl.validateSparkApplication(app)
-	assert.NotNil(t, err)
-}
-
->>>>>>> 86ee076a
 func TestShouldRetry(t *testing.T) {
 	type testcase struct {
 		app         *v1beta2.SparkApplication
@@ -581,690 +212,6 @@
 	}
 }
 
-<<<<<<< HEAD
-=======
-func TestSyncSparkApplication_SubmissionSuccess(t *testing.T) {
-	type testcase struct {
-		app           *v1beta2.SparkApplication
-		expectedState v1beta2.ApplicationStateType
-	}
-	os.Setenv(sparkHomeEnvVar, "/spark")
-	os.Setenv(kubernetesServiceHostEnvVar, "localhost")
-	os.Setenv(kubernetesServicePortEnvVar, "443")
-
-	testFn := func(test testcase, t *testing.T) {
-		ctrl, _ := newFakeController(test.app)
-		_, err := ctrl.crdClient.SparkoperatorV1beta2().SparkApplications(test.app.Namespace).Create(test.app)
-		if err != nil {
-			t.Fatal(err)
-		}
-
-		execCommand = func(command string, args ...string) *exec.Cmd {
-			cs := []string{"-test.run=TestHelperProcessSuccess", "--", command}
-			cs = append(cs, args...)
-			cmd := exec.Command(os.Args[0], cs...)
-			cmd.Env = []string{"GO_WANT_HELPER_PROCESS=1"}
-			return cmd
-		}
-
-		err = ctrl.syncSparkApplication(fmt.Sprintf("%s/%s", test.app.Namespace, test.app.Name))
-		assert.Nil(t, err)
-		updatedApp, err := ctrl.crdClient.SparkoperatorV1beta2().SparkApplications(test.app.Namespace).Get(test.app.Name, metav1.GetOptions{})
-		assert.Nil(t, err)
-		assert.Equal(t, test.expectedState, updatedApp.Status.AppState.State)
-		if test.expectedState == v1beta2.SubmittedState {
-			assert.Equal(t, float64(1), fetchCounterValue(ctrl.metrics.sparkAppSubmitCount, map[string]string{}))
-		}
-	}
-
-	restartPolicyAlways := v1beta2.RestartPolicy{
-		Type:                             v1beta2.Always,
-		OnSubmissionFailureRetryInterval: int64ptr(100),
-		OnFailureRetryInterval:           int64ptr(100),
-	}
-
-	restartPolicyNever := v1beta2.RestartPolicy{
-		Type: v1beta2.Never,
-	}
-
-	restartPolicyOnFailure := v1beta2.RestartPolicy{
-		Type:                             v1beta2.OnFailure,
-		OnFailureRetries:                 int32ptr(1),
-		OnFailureRetryInterval:           int64ptr(100),
-		OnSubmissionFailureRetryInterval: int64ptr(100),
-		OnSubmissionFailureRetries:       int32ptr(2),
-	}
-
-	testcases := []testcase{
-		{
-			app: &v1beta2.SparkApplication{
-				ObjectMeta: metav1.ObjectMeta{
-					Name:      "foo",
-					Namespace: "default",
-				}},
-			expectedState: v1beta2.SubmittedState,
-		},
-		{
-			app: &v1beta2.SparkApplication{
-				ObjectMeta: metav1.ObjectMeta{
-					Name:      "foo",
-					Namespace: "default",
-				},
-				Spec: v1beta2.SparkApplicationSpec{
-					RestartPolicy: restartPolicyAlways,
-				},
-				Status: v1beta2.SparkApplicationStatus{
-					AppState: v1beta2.ApplicationState{
-						State: v1beta2.SucceedingState,
-					},
-				},
-			},
-			expectedState: v1beta2.PendingRerunState,
-		},
-		{
-			app: &v1beta2.SparkApplication{
-				ObjectMeta: metav1.ObjectMeta{
-					Name:      "foo",
-					Namespace: "default",
-				},
-				Spec: v1beta2.SparkApplicationSpec{
-					RestartPolicy: restartPolicyAlways,
-				},
-				Status: v1beta2.SparkApplicationStatus{
-					AppState: v1beta2.ApplicationState{
-						State: v1beta2.PendingRerunState,
-					},
-				},
-			},
-			expectedState: v1beta2.SubmittedState,
-		},
-		{
-			app: &v1beta2.SparkApplication{
-				ObjectMeta: metav1.ObjectMeta{
-					Name:      "foo",
-					Namespace: "default",
-				},
-				Spec: v1beta2.SparkApplicationSpec{
-					RestartPolicy: restartPolicyAlways,
-				},
-				Status: v1beta2.SparkApplicationStatus{
-					AppState: v1beta2.ApplicationState{
-						State: v1beta2.FailedSubmissionState,
-					},
-					LastSubmissionAttemptTime: metav1.Time{Time: metav1.Now().Add(-2000 * time.Second)},
-				},
-			},
-			expectedState: v1beta2.FailedSubmissionState,
-		},
-		{
-			app: &v1beta2.SparkApplication{
-				ObjectMeta: metav1.ObjectMeta{
-					Name:      "foo",
-					Namespace: "default",
-				},
-				Spec: v1beta2.SparkApplicationSpec{
-					RestartPolicy: restartPolicyAlways,
-				},
-				Status: v1beta2.SparkApplicationStatus{
-					AppState: v1beta2.ApplicationState{
-						State: v1beta2.FailedSubmissionState,
-					},
-					SubmissionAttempts:        1,
-					LastSubmissionAttemptTime: metav1.Time{Time: metav1.Now().Add(-2000 * time.Second)},
-				},
-			},
-			expectedState: v1beta2.SubmittedState,
-		},
-		{
-			app: &v1beta2.SparkApplication{
-				ObjectMeta: metav1.ObjectMeta{
-					Name:      "foo",
-					Namespace: "default",
-				},
-				Spec: v1beta2.SparkApplicationSpec{
-					RestartPolicy: restartPolicyAlways,
-				},
-				Status: v1beta2.SparkApplicationStatus{
-					AppState: v1beta2.ApplicationState{
-						State: v1beta2.FailingState,
-					},
-					ExecutionAttempts: 1,
-					TerminationTime:   metav1.Time{Time: metav1.Now().Add(-2000 * time.Second)},
-				},
-			},
-			expectedState: v1beta2.PendingRerunState,
-		},
-		{
-			app: &v1beta2.SparkApplication{
-				ObjectMeta: metav1.ObjectMeta{
-					Name:      "foo",
-					Namespace: "default",
-				},
-				Spec: v1beta2.SparkApplicationSpec{
-					RestartPolicy: restartPolicyAlways,
-				},
-				Status: v1beta2.SparkApplicationStatus{
-					AppState: v1beta2.ApplicationState{
-						State: v1beta2.FailingState,
-					},
-					TerminationTime: metav1.Time{Time: metav1.Now().Add(-2000 * time.Second)},
-				},
-			},
-			expectedState: v1beta2.FailingState,
-		},
-		{
-			app: &v1beta2.SparkApplication{
-				ObjectMeta: metav1.ObjectMeta{
-					Name:      "foo",
-					Namespace: "default",
-				},
-				Spec: v1beta2.SparkApplicationSpec{
-					RestartPolicy: restartPolicyNever,
-				},
-				Status: v1beta2.SparkApplicationStatus{
-					AppState: v1beta2.ApplicationState{
-						State: v1beta2.InvalidatingState,
-					},
-					TerminationTime: metav1.Time{Time: metav1.Now().Add(-2000 * time.Second)},
-				},
-			},
-			expectedState: v1beta2.PendingRerunState,
-		},
-		{
-			app: &v1beta2.SparkApplication{
-				ObjectMeta: metav1.ObjectMeta{
-					Name:      "foo",
-					Namespace: "default",
-				},
-				Spec: v1beta2.SparkApplicationSpec{
-					RestartPolicy: restartPolicyNever,
-				},
-				Status: v1beta2.SparkApplicationStatus{
-					AppState: v1beta2.ApplicationState{
-						State: v1beta2.SucceedingState,
-					},
-				},
-			},
-			expectedState: v1beta2.CompletedState,
-		},
-		{
-			app: &v1beta2.SparkApplication{
-				ObjectMeta: metav1.ObjectMeta{
-					Name:      "foo",
-					Namespace: "default",
-				},
-				Spec: v1beta2.SparkApplicationSpec{
-					RestartPolicy: restartPolicyNever,
-				},
-				Status: v1beta2.SparkApplicationStatus{
-					AppState: v1beta2.ApplicationState{
-						State: v1beta2.NewState,
-					},
-				},
-			},
-			expectedState: v1beta2.SubmittedState,
-		},
-		{
-			app: &v1beta2.SparkApplication{
-				ObjectMeta: metav1.ObjectMeta{
-					Name:      "foo",
-					Namespace: "default",
-				},
-				Status: v1beta2.SparkApplicationStatus{
-					AppState: v1beta2.ApplicationState{
-						State: v1beta2.FailingState,
-					},
-					ExecutionAttempts: 2,
-				},
-				Spec: v1beta2.SparkApplicationSpec{
-					RestartPolicy: restartPolicyOnFailure,
-				},
-			},
-			expectedState: v1beta2.FailedState,
-		},
-		{
-			app: &v1beta2.SparkApplication{
-				ObjectMeta: metav1.ObjectMeta{
-					Name:      "foo",
-					Namespace: "default",
-				},
-				Status: v1beta2.SparkApplicationStatus{
-					AppState: v1beta2.ApplicationState{
-						State: v1beta2.FailingState,
-					},
-					ExecutionAttempts: 1,
-					TerminationTime:   metav1.Now(),
-				},
-				Spec: v1beta2.SparkApplicationSpec{
-					RestartPolicy: restartPolicyOnFailure,
-				},
-			},
-			expectedState: v1beta2.FailingState,
-		},
-		{
-			app: &v1beta2.SparkApplication{
-				ObjectMeta: metav1.ObjectMeta{
-					Name:      "foo",
-					Namespace: "default",
-				},
-				Status: v1beta2.SparkApplicationStatus{
-					AppState: v1beta2.ApplicationState{
-						State: v1beta2.FailingState,
-					},
-					ExecutionAttempts: 1,
-					TerminationTime:   metav1.Time{Time: metav1.Now().Add(-2000 * time.Second)},
-				},
-				Spec: v1beta2.SparkApplicationSpec{
-					RestartPolicy: restartPolicyOnFailure,
-				},
-			},
-			expectedState: v1beta2.PendingRerunState,
-		},
-		{
-			app: &v1beta2.SparkApplication{
-				ObjectMeta: metav1.ObjectMeta{
-					Name:      "foo",
-					Namespace: "default",
-				},
-				Status: v1beta2.SparkApplicationStatus{
-					AppState: v1beta2.ApplicationState{
-						State: v1beta2.FailedSubmissionState,
-					},
-					SubmissionAttempts: 3,
-				},
-				Spec: v1beta2.SparkApplicationSpec{
-					RestartPolicy: restartPolicyOnFailure,
-				},
-			},
-			expectedState: v1beta2.FailedState,
-		},
-		{
-			app: &v1beta2.SparkApplication{
-				ObjectMeta: metav1.ObjectMeta{
-					Name:      "foo",
-					Namespace: "default",
-				},
-				Status: v1beta2.SparkApplicationStatus{
-					AppState: v1beta2.ApplicationState{
-						State: v1beta2.FailedSubmissionState,
-					},
-					SubmissionAttempts:        1,
-					LastSubmissionAttemptTime: metav1.Now(),
-				},
-				Spec: v1beta2.SparkApplicationSpec{
-					RestartPolicy: restartPolicyOnFailure,
-				},
-			},
-			expectedState: v1beta2.FailedSubmissionState,
-		},
-		{
-			app: &v1beta2.SparkApplication{
-				ObjectMeta: metav1.ObjectMeta{
-					Name:      "foo",
-					Namespace: "default",
-				},
-				Status: v1beta2.SparkApplicationStatus{
-					AppState: v1beta2.ApplicationState{
-						State: v1beta2.FailedSubmissionState,
-					},
-					SubmissionAttempts:        1,
-					LastSubmissionAttemptTime: metav1.Time{Time: metav1.Now().Add(-2000 * time.Second)},
-				},
-				Spec: v1beta2.SparkApplicationSpec{
-					RestartPolicy: restartPolicyOnFailure,
-				},
-			},
-			expectedState: v1beta2.SubmittedState,
-		},
-	}
-
-	for _, test := range testcases {
-		testFn(test, t)
-	}
-}
-
-func TestSyncSparkApplication_ExecutingState(t *testing.T) {
-	type testcase struct {
-		appName                 string
-		oldAppStatus            v1beta2.ApplicationStateType
-		oldExecutorStatus       map[string]v1beta2.ExecutorState
-		driverPod               *apiv1.Pod
-		executorPod             *apiv1.Pod
-		expectedAppState        v1beta2.ApplicationStateType
-		expectedExecutorState   map[string]v1beta2.ExecutorState
-		expectedAppMetrics      metrics
-		expectedExecutorMetrics executorMetrics
-	}
-
-	os.Setenv(kubernetesServiceHostEnvVar, "localhost")
-	os.Setenv(kubernetesServicePortEnvVar, "443")
-
-	appName := "foo"
-	driverPodName := appName + "-driver"
-
-	app := &v1beta2.SparkApplication{
-		ObjectMeta: metav1.ObjectMeta{
-			Name:      appName,
-			Namespace: "test",
-		},
-		Spec: v1beta2.SparkApplicationSpec{
-			RestartPolicy: v1beta2.RestartPolicy{
-				Type: v1beta2.Never,
-			},
-		},
-		Status: v1beta2.SparkApplicationStatus{
-			AppState: v1beta2.ApplicationState{
-				State:        v1beta2.SubmittedState,
-				ErrorMessage: "",
-			},
-			DriverInfo: v1beta2.DriverInfo{
-				PodName: driverPodName,
-			},
-			ExecutorState: map[string]v1beta2.ExecutorState{"exec-1": v1beta2.ExecutorRunningState},
-		},
-	}
-
-	testcases := []testcase{
-		{
-			appName:               appName,
-			oldAppStatus:          v1beta2.SubmittedState,
-			oldExecutorStatus:     map[string]v1beta2.ExecutorState{"exec-1": v1beta2.ExecutorRunningState},
-			expectedAppState:      v1beta2.FailingState,
-			expectedExecutorState: map[string]v1beta2.ExecutorState{"exec-1": v1beta2.ExecutorFailedState},
-			expectedAppMetrics: metrics{
-				failedMetricCount: 1,
-			},
-			expectedExecutorMetrics: executorMetrics{
-				failedMetricCount: 1,
-			},
-		},
-		{
-			appName:           appName,
-			oldAppStatus:      v1beta2.SubmittedState,
-			oldExecutorStatus: map[string]v1beta2.ExecutorState{"exec-1": v1beta2.ExecutorRunningState},
-			driverPod: &apiv1.Pod{
-				ObjectMeta: metav1.ObjectMeta{
-					Name:      driverPodName,
-					Namespace: "test",
-					Labels: map[string]string{
-						config.SparkRoleLabel:    config.SparkDriverRole,
-						config.SparkAppNameLabel: appName,
-					},
-					ResourceVersion: "1",
-				},
-				Status: apiv1.PodStatus{
-					Phase: apiv1.PodRunning,
-				},
-			},
-			executorPod: &apiv1.Pod{
-				ObjectMeta: metav1.ObjectMeta{
-					Name:      "exec-1",
-					Namespace: "test",
-					Labels: map[string]string{
-						config.SparkRoleLabel:    config.SparkExecutorRole,
-						config.SparkAppNameLabel: appName,
-					},
-					ResourceVersion: "1",
-				},
-				Status: apiv1.PodStatus{
-					Phase: apiv1.PodSucceeded,
-				},
-			},
-			expectedAppState:      v1beta2.RunningState,
-			expectedExecutorState: map[string]v1beta2.ExecutorState{"exec-1": v1beta2.ExecutorCompletedState},
-			expectedAppMetrics: metrics{
-				runningMetricCount: 1,
-			},
-			expectedExecutorMetrics: executorMetrics{
-				successMetricCount: 1,
-			},
-		},
-		{
-			appName:           appName,
-			oldAppStatus:      v1beta2.RunningState,
-			oldExecutorStatus: map[string]v1beta2.ExecutorState{"exec-1": v1beta2.ExecutorRunningState},
-			driverPod: &apiv1.Pod{
-				ObjectMeta: metav1.ObjectMeta{
-					Name:      driverPodName,
-					Namespace: "test",
-					Labels: map[string]string{
-						config.SparkRoleLabel:    config.SparkDriverRole,
-						config.SparkAppNameLabel: appName,
-					},
-					ResourceVersion: "1",
-				},
-				Status: apiv1.PodStatus{
-					Phase: apiv1.PodFailed,
-					ContainerStatuses: []apiv1.ContainerStatus{
-						{
-							State: apiv1.ContainerState{
-								Terminated: &apiv1.ContainerStateTerminated{
-									ExitCode: 137,
-									Reason:   "OOMKilled",
-								},
-							},
-						},
-					},
-				},
-			},
-			executorPod: &apiv1.Pod{
-				ObjectMeta: metav1.ObjectMeta{
-					Name:      "exec-1",
-					Namespace: "test",
-					Labels: map[string]string{
-						config.SparkRoleLabel:    config.SparkExecutorRole,
-						config.SparkAppNameLabel: appName,
-					},
-					ResourceVersion: "1",
-				},
-				Status: apiv1.PodStatus{
-					Phase: apiv1.PodFailed,
-				},
-			},
-			expectedAppState:      v1beta2.FailingState,
-			expectedExecutorState: map[string]v1beta2.ExecutorState{"exec-1": v1beta2.ExecutorFailedState},
-			expectedAppMetrics: metrics{
-				failedMetricCount: 1,
-			},
-			expectedExecutorMetrics: executorMetrics{
-				failedMetricCount: 1,
-			},
-		},
-		{
-			appName:                 appName,
-			oldAppStatus:            v1beta2.FailingState,
-			oldExecutorStatus:       map[string]v1beta2.ExecutorState{"exec-1": v1beta2.ExecutorFailedState},
-			expectedAppState:        v1beta2.FailedState,
-			expectedExecutorState:   map[string]v1beta2.ExecutorState{"exec-1": v1beta2.ExecutorFailedState},
-			expectedAppMetrics:      metrics{},
-			expectedExecutorMetrics: executorMetrics{},
-		},
-		{
-			appName:           appName,
-			oldAppStatus:      v1beta2.RunningState,
-			oldExecutorStatus: map[string]v1beta2.ExecutorState{"exec-1": v1beta2.ExecutorRunningState},
-			driverPod: &apiv1.Pod{
-				ObjectMeta: metav1.ObjectMeta{
-					Name:      driverPodName,
-					Namespace: "test",
-					Labels: map[string]string{
-						config.SparkRoleLabel:    config.SparkDriverRole,
-						config.SparkAppNameLabel: appName,
-					},
-					ResourceVersion: "1",
-				},
-				Status: apiv1.PodStatus{
-					Phase: apiv1.PodSucceeded,
-				},
-			},
-			executorPod: &apiv1.Pod{
-				ObjectMeta: metav1.ObjectMeta{
-					Name:      "exec-1",
-					Namespace: "test",
-					Labels: map[string]string{
-						config.SparkRoleLabel:    config.SparkExecutorRole,
-						config.SparkAppNameLabel: appName,
-					},
-					ResourceVersion: "1",
-				},
-				Status: apiv1.PodStatus{
-					Phase: apiv1.PodSucceeded,
-				},
-			},
-			expectedAppState:      v1beta2.SucceedingState,
-			expectedExecutorState: map[string]v1beta2.ExecutorState{"exec-1": v1beta2.ExecutorCompletedState},
-			expectedAppMetrics: metrics{
-				successMetricCount: 1,
-			},
-			expectedExecutorMetrics: executorMetrics{
-				successMetricCount: 1,
-			},
-		},
-		{
-			appName:                 appName,
-			oldAppStatus:            v1beta2.SucceedingState,
-			oldExecutorStatus:       map[string]v1beta2.ExecutorState{"exec-1": v1beta2.ExecutorCompletedState},
-			expectedAppState:        v1beta2.CompletedState,
-			expectedExecutorState:   map[string]v1beta2.ExecutorState{"exec-1": v1beta2.ExecutorCompletedState},
-			expectedAppMetrics:      metrics{},
-			expectedExecutorMetrics: executorMetrics{},
-		},
-		{
-			appName:           appName,
-			oldAppStatus:      v1beta2.SubmittedState,
-			oldExecutorStatus: map[string]v1beta2.ExecutorState{},
-			driverPod: &apiv1.Pod{
-				ObjectMeta: metav1.ObjectMeta{
-					Name:      driverPodName,
-					Namespace: "test",
-					Labels: map[string]string{
-						config.SparkRoleLabel:    config.SparkDriverRole,
-						config.SparkAppNameLabel: appName,
-					},
-				},
-				Status: apiv1.PodStatus{
-					Phase: apiv1.PodUnknown,
-				},
-			},
-			executorPod: &apiv1.Pod{
-				ObjectMeta: metav1.ObjectMeta{
-					Name:      "exec-1",
-					Namespace: "test",
-					Labels: map[string]string{
-						config.SparkRoleLabel:    config.SparkExecutorRole,
-						config.SparkAppNameLabel: appName,
-					},
-				},
-				Status: apiv1.PodStatus{
-					Phase: apiv1.PodPending,
-				},
-			},
-			expectedAppState:        v1beta2.UnknownState,
-			expectedExecutorState:   map[string]v1beta2.ExecutorState{"exec-1": v1beta2.ExecutorPendingState},
-			expectedAppMetrics:      metrics{},
-			expectedExecutorMetrics: executorMetrics{},
-		},
-	}
-
-	testFn := func(test testcase, t *testing.T) {
-		app.Status.AppState.State = test.oldAppStatus
-		app.Status.ExecutorState = test.oldExecutorStatus
-		app.Name = test.appName
-		app.Status.ExecutionAttempts = 1
-		ctrl, _ := newFakeController(app, test.driverPod, test.executorPod)
-		_, err := ctrl.crdClient.SparkoperatorV1beta2().SparkApplications(app.Namespace).Create(app)
-		if err != nil {
-			t.Fatal(err)
-		}
-		if test.driverPod != nil {
-			ctrl.kubeClient.CoreV1().Pods(app.Namespace).Create(test.driverPod)
-		}
-		if test.executorPod != nil {
-			ctrl.kubeClient.CoreV1().Pods(app.Namespace).Create(test.executorPod)
-		}
-
-		err = ctrl.syncSparkApplication(fmt.Sprintf("%s/%s", app.Namespace, app.Name))
-		assert.Nil(t, err)
-		// Verify application and executor states.
-		updatedApp, err := ctrl.crdClient.SparkoperatorV1beta2().SparkApplications(app.Namespace).Get(app.Name, metav1.GetOptions{})
-		assert.Equal(t, test.expectedAppState, updatedApp.Status.AppState.State)
-		assert.Equal(t, test.expectedExecutorState, updatedApp.Status.ExecutorState)
-
-		// Validate error message if the driver pod failed.
-		if test.driverPod != nil && test.driverPod.Status.Phase == apiv1.PodFailed {
-			if len(test.driverPod.Status.ContainerStatuses) > 0 && test.driverPod.Status.ContainerStatuses[0].State.Terminated != nil {
-				assert.Equal(t, updatedApp.Status.AppState.ErrorMessage,
-					fmt.Sprintf("driver pod failed with ExitCode: %d, Reason: %s", test.driverPod.Status.ContainerStatuses[0].State.Terminated.ExitCode, test.driverPod.Status.ContainerStatuses[0].State.Terminated.Reason))
-			} else {
-				assert.Equal(t, updatedApp.Status.AppState.ErrorMessage, "driver container status missing")
-			}
-		}
-
-		// Verify application metrics.
-		assert.Equal(t, test.expectedAppMetrics.runningMetricCount, ctrl.metrics.sparkAppRunningCount.Value(map[string]string{}))
-		assert.Equal(t, test.expectedAppMetrics.successMetricCount, fetchCounterValue(ctrl.metrics.sparkAppSuccessCount, map[string]string{}))
-		assert.Equal(t, test.expectedAppMetrics.submitMetricCount, fetchCounterValue(ctrl.metrics.sparkAppSubmitCount, map[string]string{}))
-		assert.Equal(t, test.expectedAppMetrics.failedMetricCount, fetchCounterValue(ctrl.metrics.sparkAppFailureCount, map[string]string{}))
-
-		// Verify executor metrics.
-		assert.Equal(t, test.expectedExecutorMetrics.runningMetricCount, ctrl.metrics.sparkAppExecutorRunningCount.Value(map[string]string{}))
-		assert.Equal(t, test.expectedExecutorMetrics.successMetricCount, fetchCounterValue(ctrl.metrics.sparkAppExecutorSuccessCount, map[string]string{}))
-		assert.Equal(t, test.expectedExecutorMetrics.failedMetricCount, fetchCounterValue(ctrl.metrics.sparkAppExecutorFailureCount, map[string]string{}))
-	}
-
-	for _, test := range testcases {
-		testFn(test, t)
-	}
-}
-
-func TestSyncSparkApplication_ApplicationExpired(t *testing.T) {
-	os.Setenv(kubernetesServiceHostEnvVar, "localhost")
-	os.Setenv(kubernetesServicePortEnvVar, "443")
-
-	appName := "foo"
-	driverPodName := appName + "-driver"
-
-	now := time.Now()
-	terminatiomTime := now.Add(-2 * time.Second)
-	app := &v1beta2.SparkApplication{
-		ObjectMeta: metav1.ObjectMeta{
-			Name:      appName,
-			Namespace: "test",
-		},
-		Spec: v1beta2.SparkApplicationSpec{
-			RestartPolicy: v1beta2.RestartPolicy{
-				Type: v1beta2.Never,
-			},
-			TimeToLiveSeconds: int64ptr(1),
-		},
-		Status: v1beta2.SparkApplicationStatus{
-			AppState: v1beta2.ApplicationState{
-				State:        v1beta2.CompletedState,
-				ErrorMessage: "",
-			},
-			DriverInfo: v1beta2.DriverInfo{
-				PodName: driverPodName,
-			},
-			TerminationTime: metav1.Time{
-				Time: terminatiomTime,
-			},
-			ExecutorState: map[string]v1beta2.ExecutorState{"exec-1": v1beta2.ExecutorCompletedState},
-		},
-	}
-
-	ctrl, _ := newFakeController(app)
-	_, err := ctrl.crdClient.SparkoperatorV1beta2().SparkApplications(app.Namespace).Create(app)
-	if err != nil {
-		t.Fatal(err)
-	}
-	err = ctrl.syncSparkApplication(fmt.Sprintf("%s/%s", app.Namespace, app.Name))
-	assert.Nil(t, err)
-
-	_, err = ctrl.crdClient.SparkoperatorV1beta2().SparkApplications(app.Namespace).Get(app.Name, metav1.GetOptions{})
-	assert.True(t, errors.IsNotFound(err))
-}
-
->>>>>>> 86ee076a
 func TestHasRetryIntervalPassed(t *testing.T) {
 	// Failure cases.
 	assert.False(t, hasRetryIntervalPassed(nil, 3, metav1.Time{Time: metav1.Now().Add(-100 * time.Second)}))
