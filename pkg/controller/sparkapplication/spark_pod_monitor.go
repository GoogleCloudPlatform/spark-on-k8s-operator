/*
Copyright 2017 Google LLC

Licensed under the Apache License, Version 2.0 (the "License");
you may not use this file except in compliance with the License.
You may obtain a copy of the License at

    https://www.apache.org/licenses/LICENSE-2.0

Unless required by applicable law or agreed to in writing, software
distributed under the License is distributed on an "AS IS" BASIS,
WITHOUT WARRANTIES OR CONDITIONS OF ANY KIND, either express or implied.
See the License for the specific language governing permissions and
limitations under the License.
*/

package sparkapplication

import (
	"fmt"
	"time"

	"github.com/golang/glog"

	apiv1 "k8s.io/api/core/v1"
	metav1 "k8s.io/apimachinery/pkg/apis/meta/v1"
	"k8s.io/apimachinery/pkg/runtime"
	utilruntime "k8s.io/apimachinery/pkg/util/runtime"
	"k8s.io/apimachinery/pkg/watch"
	clientset "k8s.io/client-go/kubernetes"
	"k8s.io/client-go/tools/cache"
	"k8s.io/client-go/util/workqueue"
	"k8s.io/spark-on-k8s-operator/pkg/apis/sparkoperator.k8s.io/v1alpha1"
	"k8s.io/spark-on-k8s-operator/pkg/config"
)

// sparkPodMonitor monitors Spark executor pods and update the SparkApplication objects accordingly.
type sparkPodMonitor struct {
	// Client to the Kubernetes API.
	kubeClient clientset.Interface
	// sparkPodInformer is a controller for listing uninitialized Spark Pods.
	sparkPodInformer cache.Controller
<<<<<<< HEAD
	// workQueue is a channel used to notify the controller of SparkApp updates.
	workQueue workqueue.RateLimitingInterface
=======
	// podStateReportingChan is a channel used to notify the controller of Spark pod state updates.
	podStateReportingChan chan<- interface{}
}

// driverStateUpdate encapsulates state update of the driver.
type driverStateUpdate struct {
	appNamespace       string         // Namespace in which the application and driver pod run.
	appName            string         // Name of the application.
	appID              string         // Application ID.
	sparkApplicationID string         // sparkApplicationID.
	podName            string         // Name of the driver pod.
	nodeName           string         // Name of the node the driver pod runs on.
	podPhase           apiv1.PodPhase // Driver pod phase.
	completionTime     metav1.Time    // Time the driver completes.
}

// executorStateUpdate encapsulates state update of an executor.
type executorStateUpdate struct {
	appNamespace string                 // Namespace in which the application and executor pods run.
	appName      string                 // Name of the application.
	appID        string                 // Application ID.
	podName      string                 // Name of the executor pod.
	executorID   string                 // Spark executor ID.
	state        v1alpha1.ExecutorState // Executor state.
>>>>>>> 1e7918c8
}

// newSparkPodMonitor creates a new sparkPodMonitor instance.
func newSparkPodMonitor(
	kubeClient clientset.Interface,
	namespace string,
	workQueue workqueue.RateLimitingInterface) *sparkPodMonitor {
	monitor := &sparkPodMonitor{
		kubeClient: kubeClient,
		workQueue:  workQueue,
	}

	podInterface := kubeClient.CoreV1().Pods(namespace)
	sparkPodWatchList := &cache.ListWatch{
		ListFunc: func(options metav1.ListOptions) (runtime.Object, error) {
			options.LabelSelector = fmt.Sprintf("%s,%s", sparkRoleLabel, config.LaunchedBySparkOperatorLabel)
			return podInterface.List(options)
		},
		WatchFunc: func(options metav1.ListOptions) (watch.Interface, error) {
			options.LabelSelector = fmt.Sprintf("%s,%s", sparkRoleLabel, config.LaunchedBySparkOperatorLabel)
			return podInterface.Watch(options)
		},
	}

	_, monitor.sparkPodInformer = cache.NewInformer(
		sparkPodWatchList,
		&apiv1.Pod{},
		// resyncPeriod. Every resyncPeriod, all resources in the cache will retrigger events.
		// Set to 0 to disable the resync.
		60*time.Second,
		cache.ResourceEventHandlerFuncs{
			AddFunc:    monitor.onPodAdded,
			UpdateFunc: monitor.onPodUpdated,
			DeleteFunc: monitor.onPodDeleted,
		},
	)

	return monitor
}

func (s *sparkPodMonitor) run(stopCh <-chan struct{}) {
	defer utilruntime.HandleCrash()

	glog.Info("Starting the Spark Pod monitor")
	defer glog.Info("Stopping the Spark Pod monitor")

	go s.sparkPodInformer.Run(stopCh)

	// Wait for all involved caches to be synced, before processing items from the queue is started
	if !cache.WaitForCacheSync(stopCh, s.sparkPodInformer.HasSynced) {
		utilruntime.HandleError(fmt.Errorf("timed out waiting for cache to sync"))
		return
	}

	<-stopCh
}

func (s *sparkPodMonitor) onPodAdded(obj interface{}) {
	pod := obj.(*apiv1.Pod)
	s.enqueueSparkAppForUpdate(pod)
}

func (s *sparkPodMonitor) onPodUpdated(old, updated interface{}) {
	oldPod := old.(*apiv1.Pod)
	updatedPod := updated.(*apiv1.Pod)

	if updatedPod.ResourceVersion == oldPod.ResourceVersion {
		return
	}

	s.enqueueSparkAppForUpdate(updatedPod)

}

func (s *sparkPodMonitor) onPodDeleted(obj interface{}) {
	var deletedPod *apiv1.Pod

	switch obj.(type) {
	case *apiv1.Pod:
		deletedPod = obj.(*apiv1.Pod)
	case cache.DeletedFinalStateUnknown:
		deletedObj := obj.(cache.DeletedFinalStateUnknown).Obj
		deletedPod = deletedObj.(*apiv1.Pod)
	}

	if deletedPod == nil {
		return
	}
	s.enqueueSparkAppForUpdate(deletedPod)
}

<<<<<<< HEAD
func (s *sparkPodMonitor) enqueueSparkAppForUpdate(pod *apiv1.Pod) {

	if appKey, ok := createMetaNamespaceKey(pod); ok {
		glog.V(2).Infof("Enqueuing SparkApp %s", appKey)
		s.workQueue.AddRateLimited(appKey)
=======
func (s *sparkPodMonitor) updateDriverState(pod *apiv1.Pod) {
	if appName, ok := getAppName(pod); ok {
		update := driverStateUpdate{
			appNamespace:       pod.Namespace,
			appName:            appName,
			appID:              getAppID(pod),
			sparkApplicationID: getSparkApplicationID(pod),
			podName:            pod.Name,
			nodeName:           pod.Spec.NodeName,
			podPhase:           pod.Status.Phase,
		}
		if pod.Status.Phase == apiv1.PodSucceeded || pod.Status.Phase == apiv1.PodFailed {
			update.completionTime = metav1.Now()
		}

		s.podStateReportingChan <- &update
>>>>>>> 1e7918c8
	}
}

// Helper method to create a key with namespace and appName
func createMetaNamespaceKey(pod *apiv1.Pod) (string, bool) {
	if appName, ok := getAppName(pod); ok {
		return fmt.Sprintf("%s/%s", pod.GetNamespace(), appName), true
	}
	return "", false
}

func getAppName(pod *apiv1.Pod) (string, bool) {
	appName, ok := pod.Labels[config.SparkAppNameLabel]
	return appName, ok
}

func getAppID(pod *apiv1.Pod) string {
	return pod.Labels[config.SparkAppIDLabel]
}

func getSparkApplicationID(pod *apiv1.Pod) string {
	return pod.Labels[config.SparkApplicationID]
}

func isDriverPod(pod *apiv1.Pod) bool {
	return pod.Labels[sparkRoleLabel] == sparkDriverRole
}

func isExecutorPod(pod *apiv1.Pod) bool {
	return pod.Labels[sparkRoleLabel] == sparkExecutorRole
}

func podPhaseToExecutorState(podPhase apiv1.PodPhase) v1alpha1.ExecutorState {
	switch podPhase {
	case apiv1.PodPending:
		return v1alpha1.ExecutorPendingState
	case apiv1.PodRunning:
		return v1alpha1.ExecutorRunningState
	case apiv1.PodSucceeded:
		return v1alpha1.ExecutorCompletedState
	case apiv1.PodFailed:
		return v1alpha1.ExecutorFailedState
	default:
		return v1alpha1.ExecutorUnknownState
	}
}<|MERGE_RESOLUTION|>--- conflicted
+++ resolved
@@ -40,35 +40,8 @@
 	kubeClient clientset.Interface
 	// sparkPodInformer is a controller for listing uninitialized Spark Pods.
 	sparkPodInformer cache.Controller
-<<<<<<< HEAD
 	// workQueue is a channel used to notify the controller of SparkApp updates.
 	workQueue workqueue.RateLimitingInterface
-=======
-	// podStateReportingChan is a channel used to notify the controller of Spark pod state updates.
-	podStateReportingChan chan<- interface{}
-}
-
-// driverStateUpdate encapsulates state update of the driver.
-type driverStateUpdate struct {
-	appNamespace       string         // Namespace in which the application and driver pod run.
-	appName            string         // Name of the application.
-	appID              string         // Application ID.
-	sparkApplicationID string         // sparkApplicationID.
-	podName            string         // Name of the driver pod.
-	nodeName           string         // Name of the node the driver pod runs on.
-	podPhase           apiv1.PodPhase // Driver pod phase.
-	completionTime     metav1.Time    // Time the driver completes.
-}
-
-// executorStateUpdate encapsulates state update of an executor.
-type executorStateUpdate struct {
-	appNamespace string                 // Namespace in which the application and executor pods run.
-	appName      string                 // Name of the application.
-	appID        string                 // Application ID.
-	podName      string                 // Name of the executor pod.
-	executorID   string                 // Spark executor ID.
-	state        v1alpha1.ExecutorState // Executor state.
->>>>>>> 1e7918c8
 }
 
 // newSparkPodMonitor creates a new sparkPodMonitor instance.
@@ -160,30 +133,11 @@
 	s.enqueueSparkAppForUpdate(deletedPod)
 }
 
-<<<<<<< HEAD
 func (s *sparkPodMonitor) enqueueSparkAppForUpdate(pod *apiv1.Pod) {
 
 	if appKey, ok := createMetaNamespaceKey(pod); ok {
 		glog.V(2).Infof("Enqueuing SparkApp %s", appKey)
 		s.workQueue.AddRateLimited(appKey)
-=======
-func (s *sparkPodMonitor) updateDriverState(pod *apiv1.Pod) {
-	if appName, ok := getAppName(pod); ok {
-		update := driverStateUpdate{
-			appNamespace:       pod.Namespace,
-			appName:            appName,
-			appID:              getAppID(pod),
-			sparkApplicationID: getSparkApplicationID(pod),
-			podName:            pod.Name,
-			nodeName:           pod.Spec.NodeName,
-			podPhase:           pod.Status.Phase,
-		}
-		if pod.Status.Phase == apiv1.PodSucceeded || pod.Status.Phase == apiv1.PodFailed {
-			update.completionTime = metav1.Now()
-		}
-
-		s.podStateReportingChan <- &update
->>>>>>> 1e7918c8
 	}
 }
 
@@ -202,10 +156,6 @@
 
 func getAppID(pod *apiv1.Pod) string {
 	return pod.Labels[config.SparkAppIDLabel]
-}
-
-func getSparkApplicationID(pod *apiv1.Pod) string {
-	return pod.Labels[config.SparkApplicationID]
 }
 
 func isDriverPod(pod *apiv1.Pod) bool {
